# Copyright 2025 The Newton Developers
#
# Licensed under the Apache License, Version 2.0 (the "License");
# you may not use this file except in compliance with the License.
# You may obtain a copy of the License at
#
#     http://www.apache.org/licenses/LICENSE-2.0
#
# Unless required by applicable law or agreed to in writing, software
# distributed under the License is distributed on an "AS IS" BASIS,
# WITHOUT WARRANTIES OR CONDITIONS OF ANY KIND, either express or implied.
# See the License for the specific language governing permissions and
# limitations under the License.
# ==============================================================================

"""mjwarp-testspeed: benchmark MuJoCo Warp on an MJCF.

Usage: mjwarp-testspeed <mjcf XML path> [flags]

Example:
  mjwarp-testspeed benchmark/humanoid/humanoid.xml --nworld 4096 -o "opt.solver=cg"
"""

import ast
import inspect
import sys
from typing import Sequence

import mujoco
import numpy as np
import warp as wp
from absl import app
from absl import flags
from etils import epath

import mujoco_warp as mjw

_FUNCS = {n: f for n, f in inspect.getmembers(mjw, inspect.isfunction) if inspect.signature(f).parameters.keys() == {"m", "d"}}

_FUNCTION = flags.DEFINE_enum("function", "step", _FUNCS.keys(), "the function to benchmark")
_NSTEP = flags.DEFINE_integer("nstep", 1000, "number of steps per rollout")
_NWORLD = flags.DEFINE_integer("nworld", 8192, "number of parallel rollouts")
_NCONMAX = flags.DEFINE_integer("nconmax", None, "override maximum number of contacts for all worlds")
_NJMAX = flags.DEFINE_integer("njmax", None, "override maximum number of constraints per world")
_OVERRIDE = flags.DEFINE_multi_string("override", [], "Model overrides (notation: foo.bar = baz)", short_name="o")
_KEYFRAME = flags.DEFINE_integer("keyframe", 0, "keyframe to initialize simulation.")
_CLEAR_KERNEL_CACHE = flags.DEFINE_bool("clear_kernel_cache", False, "clear kernel cache (to calculate full JIT time)")
_EVENT_TRACE = flags.DEFINE_bool("event_trace", False, "print an event trace report")
_MEASURE_ALLOC = flags.DEFINE_bool("measure_alloc", False, "print a report of contacts and constraints per step")
_MEASURE_SOLVER = flags.DEFINE_bool("measure_solver", False, "print a report of solver iterations per step")
_NUM_BUCKETS = flags.DEFINE_integer("num_buckets", 10, "number of buckets to summarize rollout measurements")
_DEVICE = flags.DEFINE_string("device", None, "override the default Warp device")


def _print_table(matrix, headers, title):
  num_cols = len(headers)
  col_widths = [max(len(f"{row[i]:g}") for row in matrix) for i in range(num_cols)]
  col_widths = [max(col_widths[i], len(headers[i])) for i in range(num_cols)]

  print(f"\n{title}:\n")
  print("  ".join(f"{headers[i]:<{col_widths[i]}}" for i in range(num_cols)))
  print("-" * sum(col_widths) + "--" * 3)  # Separator line
  for row in matrix:
    print("  ".join(f"{row[i]:{col_widths[i]}g}" for i in range(num_cols)))


def _print_trace(trace, indent, steps):
  if indent == 0:
    print("\nEvent trace:\n")
  for k, v in trace.items():
    times, sub_trace = v
    if len(times) == 1:
      print("  " * indent + f"{k}: {1e6 * times[0] / steps:.2f}")
    else:
      print("  " * indent + f"{k}: [ ", end="")
      for i in range(len(times)):
        print(f"{1e6 * times[i] / steps:.2f}", end="")
        print(", " if i < len(times) - 1 else " ", end="")
      print("]")
    _print_trace(sub_trace, indent + 1, steps)


def _load_model(path: epath.Path) -> mujoco.MjModel:
  if not path.exists():
    resource_path = epath.resource_path("mujoco_warp") / path
    if not resource_path.exists():
      raise FileNotFoundError(f"file not found: {path}\nalso tried: {resource_path}")
    path = resource_path

  print(f"Loading model from: {path}...")
  if path.suffix == ".mjb":
    return mujoco.MjModel.from_binary_path(path.as_posix())

  spec = mujoco.MjSpec.from_file(path.as_posix())
  # check if the file has any mujoco.sdf test plugins
  if any(p.plugin_name.startswith("mujoco.sdf") for p in spec.plugins):
    from mujoco_warp.test_data.collision_sdf.utils import register_sdf_plugins as register_sdf_plugins
<<<<<<< HEAD
    register_sdf_plugins(mjwarp)
  return spec.compile()

=======

    register_sdf_plugins(mjw)
>>>>>>> 4f731941

  return spec.compile()


def _override(model: mjw.Model):
  enum_fields = {
    "opt.integrator": mjw.IntegratorType,
    "opt.cone": mjw.ConeType,
    "opt.solver": mjw.SolverType,
    "opt.broadphase": mjw.BroadphaseType,
    "opt.broadphase_filter": mjw.BroadphaseFilter,
  }
  for override in _OVERRIDE.value:
    if "=" not in override:
      raise app.UsageError(f"Invalid override format: {override}")
    key, val = override.split("=", 1)
    key, val = key.strip(), val.strip()

    if key in enum_fields:
      try:
        val = int(enum_fields[key][val.upper()])
      except KeyError:
        raise app.UsageError(f"Unrecognized enum value: {val}")

    obj, attrs = model, key.split(".")
    for i, attr in enumerate(attrs):
      if not hasattr(obj, attr):
        raise app.UsageError(f"Unrecognized model field: {key}")
      if i < len(attrs) - 1:
        obj = getattr(obj, attr)
      elif key not in enum_fields:
        try:
          val = type(getattr(obj, attr))(ast.literal_eval(val))
        except (SyntaxError, ValueError):
          raise app.UsageError(f"Unrecognized value for field: {key}")
      setattr(obj, attr, val)


def _main(argv: Sequence[str]):
  """Runs testpeed app."""

  if len(argv) < 2:
    raise app.UsageError("Missing required input: mjcf path.")
  elif len(argv) > 2:
    raise app.UsageError("Too many command-line arguments.")

  mjm = _load_model(epath.Path(argv[1]))
  mjd = mujoco.MjData(mjm)
  if mjm.nkey > 0 and _KEYFRAME.value > -1:
    mujoco.mj_resetDataKeyframe(mjm, mjd, _KEYFRAME.value)
  # populate some constraints
  mujoco.mj_forward(mjm, mjd)

  wp.config.quiet = flags.FLAGS["verbosity"].value < 1
  wp.init()
  if _CLEAR_KERNEL_CACHE.value:
    wp.clear_kernel_cache()

  with wp.ScopedDevice(_DEVICE.value):
    m = mjw.put_model(mjm)
    _override(m)

    broadphase, filter = mjw.BroadphaseType(m.opt.broadphase).name, mjw.BroadphaseFilter(m.opt.broadphase_filter).name
    solver, cone = mjw.SolverType(m.opt.solver).name, mjw.ConeType(m.opt.cone).name
    integrator = mjw.IntegratorType(m.opt.integrator).name
    iterations, ls_iterations, ls_parallel = m.opt.iterations, m.opt.ls_iterations, m.opt.ls_parallel
    print(
      f"  nbody: {m.nbody} nv: {m.nv} ngeom: {m.ngeom} nu: {m.nu} is_sparse: {m.opt.is_sparse}\n"
      f"  broadphase: {broadphase} broadphase_filter: {filter}\n"
      f"  solver: {solver} cone: {cone} iterations: {iterations} ls_iterations: {ls_iterations} ls_parallel: {ls_parallel}\n"
      f"  integrator: {integrator} graph_conditional: {m.opt.graph_conditional}"
    )
    d = mjw.put_data(mjm, mjd, nworld=_NWORLD.value, nconmax=_NCONMAX.value, njmax=_NJMAX.value)
    print(f"Data\n  nworld: {d.nworld} nconmax: {d.nconmax} njmax: {d.njmax}\n")

    print(f"Rolling out {_NSTEP.value} steps at dt = {m.opt.timestep.numpy()[0]:.3f}...")

    fn = _FUNCS[_FUNCTION.value]
    res = mjw.benchmark(fn, m, d, _NSTEP.value, _EVENT_TRACE.value, _MEASURE_ALLOC.value, _MEASURE_SOLVER.value)
    jit_time, run_time, trace, ncon, nefc, solver_niter, nsuccess = res
    steps = _NWORLD.value * _NSTEP.value

    print(f"""
Summary for {_NWORLD.value} parallel rollouts

Total JIT time: {jit_time:.2f} s
Total simulation time: {run_time:.2f} s
Total steps per second: {steps / run_time:,.0f}
Total realtime factor: {steps * m.opt.timestep.numpy()[0] / run_time:,.2f} x
Total time per step: {1e9 * run_time / steps:.2f} ns
Total converged worlds: {nsuccess} / {d.nworld}""")

    if trace:
      _print_trace(trace, 0, steps)

    if ncon and nefc:
      idx = 0
      ncon_matrix, nefc_matrix = [], []
      for i in range(_NUM_BUCKETS.value):
        size = _NSTEP.value // _NUM_BUCKETS.value + (i < (_NSTEP.value % _NUM_BUCKETS.value))
        ncon_arr = np.array(ncon[idx : idx + size])
        nefc_arr = np.array(nefc[idx : idx + size])
        ncon_matrix.append([np.mean(ncon_arr), np.std(ncon_arr), np.min(ncon_arr), np.max(ncon_arr)])
        nefc_matrix.append([np.mean(nefc_arr), np.std(nefc_arr), np.min(nefc_arr), np.max(nefc_arr)])
        idx += size

      _print_table(ncon_matrix, ("mean", "std", "min", "max"), "ncon alloc")
      _print_table(nefc_matrix, ("mean", "std", "min", "max"), "nefc alloc")

    if solver_niter:
      idx = 0
      matrix = []
      for i in range(_NUM_BUCKETS.value):
        size = _NSTEP.value // _NUM_BUCKETS.value + (i < (_NSTEP.value % _NUM_BUCKETS.value))
        arr = np.array(solver_niter[idx : idx + size])
        matrix.append([np.mean(arr), np.std(arr), np.min(arr), np.max(arr)])
        idx += size

      _print_table(matrix, ("mean", "std", "min", "max"), "solver niter")


def main():
  # absl flags assumes __main__ is the main running module for printing usage documentation
  # pyproject bin scripts break this assumption, so manually set argv and docstring
  sys.argv[0] = "mujoco_warp.testspeed"
  sys.modules["__main__"].__doc__ = __doc__
  app.run(_main)


if __name__ == "__main__":
  main()<|MERGE_RESOLUTION|>--- conflicted
+++ resolved
@@ -95,14 +95,8 @@
   # check if the file has any mujoco.sdf test plugins
   if any(p.plugin_name.startswith("mujoco.sdf") for p in spec.plugins):
     from mujoco_warp.test_data.collision_sdf.utils import register_sdf_plugins as register_sdf_plugins
-<<<<<<< HEAD
-    register_sdf_plugins(mjwarp)
-  return spec.compile()
-
-=======
 
     register_sdf_plugins(mjw)
->>>>>>> 4f731941
 
   return spec.compile()
 
