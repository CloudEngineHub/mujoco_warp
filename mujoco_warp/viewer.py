# Copyright 2025 The Newton Developers
#
# Licensed under the Apache License, Version 2.0 (the "License");
# you may not use this file except in compliance with the License.
# You may obtain a copy of the License at
#
#     http://www.apache.org/licenses/LICENSE-2.0
#
# Unless required by applicable law or agreed to in writing, software
# distributed under the License is distributed on an "AS IS" BASIS,
# WITHOUT WARRANTIES OR CONDITIONS OF ANY KIND, either express or implied.
# See the License for the specific language governing permissions and
# limitations under the License.
# ==============================================================================

"""mjwarp-viewer: load and simulate an MJCF with MuJoCo Warp.

Usage: mjwarp-viewer <mjcf XML path> [flags]

Example:
  mjwarp-viewer benchmark/humanoid/humanoid.xml -o "opt.solver=cg"
"""

import ast
import enum
import logging
import pickle
import sys
import time
from typing import Sequence, Union

import mujoco
import mujoco.viewer
import numpy as np
import warp as wp
from absl import app
from absl import flags
from etils import epath

import mujoco_warp as mjw


class EngineOptions(enum.IntEnum):
  WARP = 0
  C = 1


_CLEAR_KERNEL_CACHE = flags.DEFINE_bool("clear_kernel_cache", False, "Clear kernel cache (to calculate full JIT time)")
_ENGINE = flags.DEFINE_enum_class("engine", EngineOptions.WARP, EngineOptions, "Simulation engine")
_NCONMAX = flags.DEFINE_integer("nconmax", None, "Maximum number of contacts.")
_NJMAX = flags.DEFINE_integer("njmax", None, "Maximum number of constraints per world.")
_OVERRIDE = flags.DEFINE_multi_string("override", [], "Model overrides (notation: foo.bar = baz)", short_name="o")
_DEVICE = flags.DEFINE_string("device", None, "override the default Warp device")


_VIEWER_GLOBAL_STATE = {"running": True, "step_once": False}


def key_callback(key: int) -> None:
  if key == 32:  # Space bar
    _VIEWER_GLOBAL_STATE["running"] = not _VIEWER_GLOBAL_STATE["running"]
    logging.info("RUNNING = %s", _VIEWER_GLOBAL_STATE["running"])
  elif key == 46:  # period
    _VIEWER_GLOBAL_STATE["step_once"] = True


def _load_model(path: epath.Path) -> mujoco.MjModel:
  if not path.exists():
    resource_path = epath.resource_path("mujoco_warp") / path
    if not resource_path.exists():
      raise FileNotFoundError(f"file not found: {path}\nalso tried: {resource_path}")
    path = resource_path

  print(f"Loading model from: {path}...")
  if path.suffix == ".mjb":
    return mujoco.MjModel.from_binary_path(path.as_posix())

  spec = mujoco.MjSpec.from_file(path.as_posix())
  # check if the file has any mujoco.sdf test plugins
  if any(p.plugin_name.startswith("mujoco.sdf") for p in spec.plugins):
    from mujoco_warp.test_data.collision_sdf.utils import register_sdf_plugins as register_sdf_plugins

<<<<<<< HEAD
    register_sdf_plugins(mjwarp)
=======
    register_sdf_plugins(mjw.collision_sdf)

>>>>>>> 6fa9a644
  return spec.compile()


def _override(model: Union[mjw.Model, mujoco.MjModel]):
  enum_fields = {
    "opt.integrator": mjw.IntegratorType,
    "opt.cone": mjw.ConeType,
    "opt.solver": mjw.SolverType,
    "opt.broadphase": mjw.BroadphaseType,
    "opt.broadphase_filter": mjw.BroadphaseFilter,
  }
  for override in _OVERRIDE.value:
    if "=" not in override:
      raise app.UsageError(f"Invalid override format: {override}")
    key, val = override.split("=", 1)
    key, val = key.strip(), val.strip()

    if key in enum_fields:
      try:
        val = str(enum_fields[key][val.upper()])
      except KeyError:
        raise app.UsageError(f"Unrecognized enum value: {val}")

    obj, attrs = model, key.split(".")
    for i, attr in enumerate(attrs):
      if not hasattr(obj, attr):
        raise app.UsageError(f"Unrecognized model field: {key}")
      if i < len(attrs) - 1:
        obj = getattr(obj, attr)
      else:
        try:
          val = type(getattr(obj, attr))(ast.literal_eval(val))
        except (SyntaxError, ValueError):
          raise app.UsageError(f"Unrecognized value for field: {key}")

        setattr(obj, attr, val)


def _compile_step(m, d):
  mjw.step(m, d)
  # double warmup to work around issues with compilation during graph capture:
  mjw.step(m, d)
  # capture the whole step function as a CUDA graph
  with wp.ScopedCapture() as capture:
    mjw.step(m, d)
  return capture.graph


def _main(argv: Sequence[str]) -> None:
  """Runs viewer app."""
  if len(argv) < 2:
    raise app.UsageError("Missing required input: mjcf path.")
  elif len(argv) > 2:
    raise app.UsageError("Too many command-line arguments.")

  mjm = _load_model(epath.Path(argv[1]))
  mjd = mujoco.MjData(mjm)
  mujoco.mj_forward(mjm, mjd)

  if _ENGINE.value == EngineOptions.C:
    _override(mjm)
    print(
      f"  nbody: {mjm.nbody} nv: {mjm.nv} ngeom: {mjm.ngeom} nu: {mjm.nu}\n"
      f"  solver: {mujoco.mjtSolver(mjm.opt.solver).name} cone: {mujoco.mjtCone(mjm.opt.cone).name}"
      f" iterations: {mjm.opt.iterations} ls_iterations: {mjm.opt.ls_iterations}\n"
      f"  integrator: {mujoco.mjtIntegrator(mjm.opt.integrator).name}\n"
    )
    print(f"MuJoCo C simulating with dt = {mjm.opt.timestep:.3f}...")
  else:
    wp.config.quiet = flags.FLAGS["verbosity"].value < 1
    wp.init()
    if _CLEAR_KERNEL_CACHE.value:
      wp.clear_kernel_cache()

    with wp.ScopedDevice(_DEVICE.value):
      m = mjw.put_model(mjm)
      _override(m)
      mjm_hash = pickle.dumps(mjm)
      broadphase, filter = mjw.BroadphaseType(m.opt.broadphase).name, mjw.BroadphaseFilter(m.opt.broadphase_filter).name
      solver, cone = mjw.SolverType(m.opt.solver).name, mjw.ConeType(m.opt.cone).name
      integrator = mjw.IntegratorType(m.opt.integrator).name
      iterations, ls_iterations, ls_parallel = m.opt.iterations, m.opt.ls_iterations, m.opt.ls_parallel
      print(
        f"  nbody: {m.nbody} nv: {m.nv} ngeom: {m.ngeom} nu: {m.nu} is_sparse: {m.opt.is_sparse}\n"
        f"  broadphase: {broadphase} broadphase_filter: {filter}\n"
        f"  solver: {solver} cone: {cone} iterations: {iterations} ls_iterations: {ls_iterations} ls_parallel: {ls_parallel}\n"
        f"  integrator: {integrator} graph_conditional: {m.opt.graph_conditional}"
      )
      d = mjw.put_data(mjm, mjd, nconmax=_NCONMAX.value, njmax=_NJMAX.value)
      print(f"Data\n  nworld: {d.nworld} nconmax: {d.nconmax} njmax: {d.njmax}\n")
      print("Compiling physics step...", end="")
      start = time.time()
      graph = _compile_step(m, d)
      elapsed = time.time() - start
      print(f"done ({elapsed:0.2}s).")
      print(f"MuJoCo Warp simulating with dt = {m.opt.timestep.numpy()[0]:.3f}...")

  with mujoco.viewer.launch_passive(mjm, mjd, key_callback=key_callback) as viewer:
    while True:
      start = time.time()

      if _ENGINE.value == EngineOptions.C:
        mujoco.mj_step(mjm, mjd)
      else:  # mjwarp
        wp.copy(d.ctrl, wp.array([mjd.ctrl.astype(np.float32)]))
        wp.copy(d.act, wp.array([mjd.act.astype(np.float32)]))
        wp.copy(d.xfrc_applied, wp.array([mjd.xfrc_applied.astype(np.float32)]))
        wp.copy(d.qpos, wp.array([mjd.qpos.astype(np.float32)]))
        wp.copy(d.qvel, wp.array([mjd.qvel.astype(np.float32)]))
        wp.copy(d.time, wp.array([mjd.time], dtype=wp.float32))

        hash = pickle.dumps(mjm)
        if hash != mjm_hash:
          mjm_hash = hash
          m = mjw.put_model(mjm)
          graph = _compile_step(m, d)

        if _VIEWER_GLOBAL_STATE["running"]:
          wp.capture_launch(graph)
          wp.synchronize()
        elif _VIEWER_GLOBAL_STATE["step_once"]:
          _VIEWER_GLOBAL_STATE["step_once"] = False
          wp.capture_launch(graph)
          wp.synchronize()

        mjw.get_data_into(mjd, mjm, d)

      viewer.sync()

      elapsed = time.time() - start
      if elapsed < mjm.opt.timestep:
        time.sleep(mjm.opt.timestep - elapsed)


def main():
  # absl flags assumes __main__ is the main running module for printing usage documentation
  # pyproject bin scripts break this assumption, so manually set argv and docstring
  sys.argv[0] = "mujoco_warp.viewer"
  sys.modules["__main__"].__doc__ = __doc__
  app.run(_main)


if __name__ == "__main__":
  main()<|MERGE_RESOLUTION|>--- conflicted
+++ resolved
@@ -80,12 +80,7 @@
   if any(p.plugin_name.startswith("mujoco.sdf") for p in spec.plugins):
     from mujoco_warp.test_data.collision_sdf.utils import register_sdf_plugins as register_sdf_plugins
 
-<<<<<<< HEAD
     register_sdf_plugins(mjwarp)
-=======
-    register_sdf_plugins(mjw.collision_sdf)
-
->>>>>>> 6fa9a644
   return spec.compile()
 
 
