--- conflicted
+++ resolved
@@ -625,11 +625,8 @@
       ],
     ).any(),
     mat_rgba=create_nmodel_batched_array(mjm.mat_rgba, dtype=wp.vec4),
-<<<<<<< HEAD
+    geompair2hfgeompair=wp.array(_hfield_geom_pair(mjm)[1], dtype=int),
     block_dim=types.BlockDim(),
-=======
-    geompair2hfgeompair=wp.array(_hfield_geom_pair(mjm)[1], dtype=int),
->>>>>>> 85ba6be6
   )
 
   return m
