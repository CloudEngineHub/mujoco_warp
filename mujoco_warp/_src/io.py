# Copyright 2025 The Newton Developers
#
# Licensed under the Apache License, Version 2.0 (the "License");
# you may not use this file except in compliance with the License.
# You may obtain a copy of the License at
#
#     http://www.apache.org/licenses/LICENSE-2.0
#
# Unless required by applicable law or agreed to in writing, software
# distributed under the License is distributed on an "AS IS" BASIS,
# WITHOUT WARRANTIES OR CONDITIONS OF ANY KIND, either express or implied.
# See the License for the specific language governing permissions and
# limitations under the License.
# ==============================================================================

from typing import Optional

import mujoco
import numpy as np
import warp as wp
from packaging import version

from . import support
from . import types


def put_model(mjm: mujoco.MjModel) -> types.Model:
  # check supported features
  for field, field_types, field_str in (
    (mjm.actuator_trntype, types.TrnType, "Actuator transmission type"),
    (mjm.actuator_dyntype, types.DynType, "Actuator dynamics type"),
    (mjm.actuator_gaintype, types.GainType, "Gain type"),
    (mjm.actuator_biastype, types.BiasType, "Bias type"),
    (mjm.eq_type, types.EqType, "Equality constraint types"),
    (mjm.geom_type, types.GeomType, "Geom type"),
    (mjm.sensor_type, types.SensorType, "Sensor types"),
    (mjm.wrap_type, types.WrapType, "Wrap types"),
  ):
    unsupported = ~np.isin(field, list(field_types))
    if unsupported.any():
      raise NotImplementedError(f"{field_str} {field[unsupported]} not supported.")

  if mjm.sensor_cutoff.any():
    raise NotImplementedError("Sensor cutoff is unsupported.")

  for n, msg in (
    (mjm.nplugin, "Plugins"),
    (mjm.nflex, "Flexes"),
  ):
    if n > 0:
      raise NotImplementedError(f"{msg} are unsupported.")

  # check options
  for opt, opt_types, msg in (
    (mjm.opt.integrator, types.IntegratorType, "Integrator"),
    (mjm.opt.cone, types.ConeType, "Cone"),
    (mjm.opt.solver, types.SolverType, "Solver"),
  ):
    if opt not in set(opt_types):
      raise NotImplementedError(f"{msg} {opt} is unsupported.")

  if mjm.opt.wind.any():
    raise NotImplementedError("Wind is unsupported.")

  if mjm.opt.density > 0 or mjm.opt.viscosity > 0:
    raise NotImplementedError("Fluid forces are unsupported.")

  # TODO(team): remove after solver._update_gradient for Newton solver utilizes tile operations for islands
  nv_max = 60
  if mjm.nv > nv_max and (not mjm.opt.jacobian == mujoco.mjtJacobian.mjJAC_SPARSE):
    raise ValueError(f"Dense is unsupported for nv > {nv_max} (nv = {mjm.nv}).")

  m = types.Model()

  m.nq = mjm.nq
  m.nv = mjm.nv
  m.na = mjm.na
  m.nu = mjm.nu
  m.nbody = mjm.nbody
  m.njnt = mjm.njnt
  m.ngeom = mjm.ngeom
  m.nsite = mjm.nsite
  m.ncam = mjm.ncam
  m.nlight = mjm.nlight
  m.nmocap = mjm.nmocap
  m.nM = mjm.nM
  m.ntendon = mjm.ntendon
  m.nwrap = mjm.nwrap
  m.nsensor = mjm.nsensor
  m.nsensordata = mjm.nsensordata
  m.nlsp = mjm.opt.ls_iterations  # TODO(team): how to set nlsp?
  m.nexclude = mjm.nexclude
  m.opt.timestep = mjm.opt.timestep
  m.opt.tolerance = mjm.opt.tolerance
  m.opt.ls_tolerance = mjm.opt.ls_tolerance
  m.opt.gravity = wp.vec3(mjm.opt.gravity)
  m.opt.cone = mjm.opt.cone
  m.opt.solver = mjm.opt.solver
  m.opt.iterations = mjm.opt.iterations
  m.opt.ls_iterations = mjm.opt.ls_iterations
  m.opt.integrator = mjm.opt.integrator
  m.opt.disableflags = mjm.opt.disableflags
  m.opt.impratio = wp.float32(mjm.opt.impratio)
  m.opt.is_sparse = support.is_sparse(mjm)
  m.opt.ls_parallel = False
  # TODO(team) Figure out good default parameters
  m.opt.gjk_iteration_count = wp.int32(1)  # warp only
  m.opt.epa_iteration_count = wp.int32(12)  # warp only
  m.opt.epa_exact_neg_distance = wp.bool(False)  # warp only
  m.opt.depth_extension = wp.float32(0.1)  # warp only
  m.stat.meaninertia = mjm.stat.meaninertia

  m.qpos0 = wp.array(mjm.qpos0, dtype=wp.float32, ndim=1)
  m.qpos_spring = wp.array(mjm.qpos_spring, dtype=wp.float32, ndim=1)

  # dof lower triangle row and column indices
  dof_tri_row, dof_tri_col = np.tril_indices(mjm.nv)

  # indices for sparse qM full_m
  is_, js = [], []
  for i in range(mjm.nv):
    j = i
    while j > -1:
      is_.append(i)
      js.append(j)
      j = mjm.dof_parentid[j]
  qM_fullm_i = is_
  qM_fullm_j = js

  # indices for sparse qM mul_m
  is_, js, madr_ijs = [], [], []
  for i in range(mjm.nv):
    madr_ij, j = mjm.dof_Madr[i], i

    while True:
      madr_ij, j = madr_ij + 1, mjm.dof_parentid[j]
      if j == -1:
        break
      is_, js, madr_ijs = is_ + [i], js + [j], madr_ijs + [madr_ij]

  qM_mulm_i, qM_mulm_j, qM_madr_ij = (
    np.array(x, dtype=np.int32) for x in (is_, js, madr_ijs)
  )

  jnt_limited_slide_hinge_adr = np.nonzero(
    mjm.jnt_limited
    & (
      (mjm.jnt_type == mujoco.mjtJoint.mjJNT_SLIDE)
      | (mjm.jnt_type == mujoco.mjtJoint.mjJNT_HINGE)
    )
  )[0]

  # body_tree is BFS ordering of body ids
  # body_treeadr contains starting index of each body tree level
  bodies, body_depth = {}, np.zeros(mjm.nbody, dtype=int) - 1
  for i in range(mjm.nbody):
    body_depth[i] = body_depth[mjm.body_parentid[i]] + 1
    bodies.setdefault(body_depth[i], []).append(i)
  body_tree = np.concatenate([bodies[i] for i in range(len(bodies))])
  tree_off = [0] + [len(bodies[i]) for i in range(len(bodies))]
  body_treeadr = np.cumsum(tree_off)[:-1]

  m.body_tree = wp.array(body_tree, dtype=wp.int32, ndim=1)
  m.body_treeadr = wp.array(body_treeadr, dtype=wp.int32, ndim=1, device="cpu")

  qLD_update_tree = np.empty(shape=(0, 3), dtype=int)
  qLD_update_treeadr = np.empty(shape=(0,), dtype=int)
  qLD_tile = np.empty(shape=(0,), dtype=int)
  qLD_tileadr = np.empty(shape=(0,), dtype=int)
  qLD_tilesize = np.empty(shape=(0,), dtype=int)

  if support.is_sparse(mjm):
    # qLD_update_tree has dof tree ordering of qLD updates for sparse factor m
    # qLD_update_treeadr contains starting index of each dof tree level
    mjd = mujoco.MjData(mjm)
    if version.parse(mujoco.__version__) > version.parse("3.2.7"):
      m.M_rownnz = wp.array(mjd.M_rownnz, dtype=wp.int32, ndim=1)
      m.M_rowadr = wp.array(mjd.M_rowadr, dtype=wp.int32, ndim=1)
      m.M_colind = wp.array(mjd.M_colind, dtype=wp.int32, ndim=1)
      m.mapM2M = wp.array(mjd.mapM2M, dtype=wp.int32, ndim=1)
      qLD_updates, dof_depth = {}, np.zeros(mjm.nv, dtype=int) - 1

      rownnz = mjd.M_rownnz
      rowadr = mjd.M_rowadr

      for k in range(mjm.nv):
        dof_depth[k] = dof_depth[mjm.dof_parentid[k]] + 1
        i = mjm.dof_parentid[k]
        diag_k = rowadr[k] + rownnz[k] - 1
        Madr_ki = diag_k - 1
        while i > -1:
          qLD_updates.setdefault(dof_depth[i], []).append((i, k, Madr_ki))
          i = mjm.dof_parentid[i]
          Madr_ki -= 1

      qLD_update_tree = np.concatenate(
        [qLD_updates[i] for i in range(len(qLD_updates))]
      )
      tree_off = [0] + [len(qLD_updates[i]) for i in range(len(qLD_updates))]
      qLD_update_treeadr = np.cumsum(tree_off)[:-1]
    else:
      qLD_updates, dof_depth = {}, np.zeros(mjm.nv, dtype=int) - 1
      for k in range(mjm.nv):
        dof_depth[k] = dof_depth[mjm.dof_parentid[k]] + 1
        i = mjm.dof_parentid[k]
        Madr_ki = mjm.dof_Madr[k] + 1
        while i > -1:
          qLD_updates.setdefault(dof_depth[i], []).append((i, k, Madr_ki))
          i = mjm.dof_parentid[i]
          Madr_ki += 1

      # qLD_treeadr contains starting indicies of each level of sparse updates
      qLD_update_tree = np.concatenate(
        [qLD_updates[i] for i in range(len(qLD_updates))]
      )
      tree_off = [0] + [len(qLD_updates[i]) for i in range(len(qLD_updates))]
      qLD_update_treeadr = np.cumsum(tree_off)[:-1]

  else:
    # qLD_tile has the dof id of each tile in qLD for dense factor m
    # qLD_tileadr contains starting index in qLD_tile of each tile group
    # qLD_tilesize has the square tile size of each tile group
    tile_corners = [i for i in range(mjm.nv) if mjm.dof_parentid[i] == -1]
    tiles = {}
    for i in range(len(tile_corners)):
      tile_beg = tile_corners[i]
      tile_end = mjm.nv if i == len(tile_corners) - 1 else tile_corners[i + 1]
      tiles.setdefault(tile_end - tile_beg, []).append(tile_beg)
    qLD_tile = np.concatenate([tiles[sz] for sz in sorted(tiles.keys())])
    tile_off = [0] + [len(tiles[sz]) for sz in sorted(tiles.keys())]
    qLD_tileadr = np.cumsum(tile_off)[:-1]
    qLD_tilesize = np.array(sorted(tiles.keys()))

  # tiles for actuator_moment - needs nu + nv tile size and offset
  actuator_moment_offset_nv = np.empty(shape=(0,), dtype=int)
  actuator_moment_offset_nu = np.empty(shape=(0,), dtype=int)
  actuator_moment_tileadr = np.empty(shape=(0,), dtype=int)
  actuator_moment_tilesize_nv = np.empty(shape=(0,), dtype=int)
  actuator_moment_tilesize_nu = np.empty(shape=(0,), dtype=int)

  if not support.is_sparse(mjm):
    # how many actuators for each tree
    tile_corners = [i for i in range(mjm.nv) if mjm.dof_parentid[i] == -1]
    tree_id = mjm.dof_treeid[tile_corners]
    num_trees = int(np.max(tree_id))
    tree = mjm.body_treeid[mjm.jnt_bodyid[mjm.actuator_trnid[:, 0]]]
    counts, ids = np.histogram(tree, bins=np.arange(0, num_trees + 2))
    acts_per_tree = dict(zip([int(i) for i in ids], [int(i) for i in counts]))

    tiles = {}
    act_beg = 0
    for i in range(len(tile_corners)):
      tile_beg = tile_corners[i]
      tile_end = mjm.nv if i == len(tile_corners) - 1 else tile_corners[i + 1]
      tree = int(tree_id[i])
      act_num = acts_per_tree[tree]
      tiles.setdefault((tile_end - tile_beg, act_num), []).append((tile_beg, act_beg))
      act_beg += act_num

    sorted_keys = sorted(tiles.keys())
    actuator_moment_offset_nv = [
      t[0] for key in sorted_keys for t in tiles.get(key, [])
    ]
    actuator_moment_offset_nu = [
      t[1] for key in sorted_keys for t in tiles.get(key, [])
    ]
    tile_off = [0] + [len(tiles[sz]) for sz in sorted(tiles.keys())]
    actuator_moment_tileadr = np.cumsum(tile_off)[:-1]  # offset
    actuator_moment_tilesize_nv = np.array(
      [a[0] for a in sorted_keys]
    )  # for this level
    actuator_moment_tilesize_nu = np.array(
      [int(a[1]) for a in sorted_keys]
    )  # for this level

  m.qM_fullm_i = wp.array(qM_fullm_i, dtype=wp.int32, ndim=1)
  m.qM_fullm_j = wp.array(qM_fullm_j, dtype=wp.int32, ndim=1)
  m.qM_mulm_i = wp.array(qM_mulm_i, dtype=wp.int32, ndim=1)
  m.qM_mulm_j = wp.array(qM_mulm_j, dtype=wp.int32, ndim=1)
  m.qM_madr_ij = wp.array(qM_madr_ij, dtype=wp.int32, ndim=1)
  m.qLD_update_tree = wp.array(qLD_update_tree, dtype=wp.vec3i, ndim=1)
  m.qLD_update_treeadr = wp.array(
    qLD_update_treeadr, dtype=wp.int32, ndim=1, device="cpu"
  )
  m.qLD_tile = wp.array(qLD_tile, dtype=wp.int32, ndim=1)
  m.qLD_tileadr = wp.array(qLD_tileadr, dtype=wp.int32, ndim=1, device="cpu")
  m.qLD_tilesize = wp.array(qLD_tilesize, dtype=wp.int32, ndim=1, device="cpu")
  m.actuator_moment_offset_nv = wp.array(
    actuator_moment_offset_nv, dtype=wp.int32, ndim=1
  )
  m.actuator_moment_offset_nu = wp.array(
    actuator_moment_offset_nu, dtype=wp.int32, ndim=1
  )
  m.actuator_moment_tileadr = wp.array(
    actuator_moment_tileadr, dtype=wp.int32, ndim=1, device="cpu"
  )
  m.actuator_moment_tilesize_nv = wp.array(
    actuator_moment_tilesize_nv, dtype=wp.int32, ndim=1, device="cpu"
  )
  m.actuator_moment_tilesize_nu = wp.array(
    actuator_moment_tilesize_nu, dtype=wp.int32, ndim=1, device="cpu"
  )
  m.alpha_candidate = wp.array(np.linspace(0.0, 1.0, m.nlsp), dtype=wp.float32)
  m.body_dofadr = wp.array(mjm.body_dofadr, dtype=wp.int32, ndim=1)
  m.body_dofnum = wp.array(mjm.body_dofnum, dtype=wp.int32, ndim=1)
  m.body_jntadr = wp.array(mjm.body_jntadr, dtype=wp.int32, ndim=1)
  m.body_jntnum = wp.array(mjm.body_jntnum, dtype=wp.int32, ndim=1)
  m.body_parentid = wp.array(mjm.body_parentid, dtype=wp.int32, ndim=1)
  m.body_mocapid = wp.array(mjm.body_mocapid, dtype=wp.int32, ndim=1)
  m.body_weldid = wp.array(mjm.body_weldid, dtype=wp.int32, ndim=1)
  m.body_pos = wp.array(mjm.body_pos, dtype=wp.vec3, ndim=1)
  m.body_quat = wp.array(mjm.body_quat, dtype=wp.quat, ndim=1)
  m.body_ipos = wp.array(mjm.body_ipos, dtype=wp.vec3, ndim=1)
  m.body_iquat = wp.array(mjm.body_iquat, dtype=wp.quat, ndim=1)
  m.body_rootid = wp.array(mjm.body_rootid, dtype=wp.int32, ndim=1)
  m.body_inertia = wp.array(mjm.body_inertia, dtype=wp.vec3, ndim=1)
  m.body_mass = wp.array(mjm.body_mass, dtype=wp.float32, ndim=1)

  subtree_mass = np.copy(mjm.body_mass)
  # TODO(team): should this be [mjm.nbody - 1, 0) ?
  for i in range(mjm.nbody - 1, -1, -1):
    subtree_mass[mjm.body_parentid[i]] += subtree_mass[i]

  m.subtree_mass = wp.array(subtree_mass, dtype=wp.float32, ndim=1)
  m.body_invweight0 = wp.array(mjm.body_invweight0, dtype=wp.float32, ndim=2)
  m.body_geomnum = wp.array(mjm.body_geomnum, dtype=wp.int32, ndim=1)
  m.body_geomadr = wp.array(mjm.body_geomadr, dtype=wp.int32, ndim=1)
  m.body_contype = wp.array(mjm.body_contype, dtype=wp.int32, ndim=1)
  m.body_conaffinity = wp.array(mjm.body_conaffinity, dtype=wp.int32, ndim=1)
  m.jnt_bodyid = wp.array(mjm.jnt_bodyid, dtype=wp.int32, ndim=1)
  m.jnt_limited = wp.array(mjm.jnt_limited, dtype=wp.int32, ndim=1)
  m.jnt_limited_slide_hinge_adr = wp.array(
    jnt_limited_slide_hinge_adr, dtype=wp.int32, ndim=1
  )
  m.jnt_type = wp.array(mjm.jnt_type, dtype=wp.int32, ndim=1)
  m.jnt_solref = wp.array(mjm.jnt_solref, dtype=wp.vec2f, ndim=1)
  m.jnt_solimp = wp.array(mjm.jnt_solimp, dtype=types.vec5, ndim=1)
  m.jnt_qposadr = wp.array(mjm.jnt_qposadr, dtype=wp.int32, ndim=1)
  m.jnt_dofadr = wp.array(mjm.jnt_dofadr, dtype=wp.int32, ndim=1)
  m.jnt_axis = wp.array(mjm.jnt_axis, dtype=wp.vec3, ndim=1)
  m.jnt_pos = wp.array(mjm.jnt_pos, dtype=wp.vec3, ndim=1)
  m.jnt_range = wp.array(mjm.jnt_range, dtype=wp.float32, ndim=2)
  m.jnt_margin = wp.array(mjm.jnt_margin, dtype=wp.float32, ndim=1)
  m.jnt_stiffness = wp.array(mjm.jnt_stiffness, dtype=wp.float32, ndim=1)
  m.jnt_actfrclimited = wp.array(mjm.jnt_actfrclimited, dtype=wp.bool, ndim=1)
  m.jnt_actfrcrange = wp.array(mjm.jnt_actfrcrange, dtype=wp.vec2, ndim=1)
  m.geom_type = wp.array(mjm.geom_type, dtype=wp.int32, ndim=1)
  m.geom_bodyid = wp.array(mjm.geom_bodyid, dtype=wp.int32, ndim=1)
  m.geom_conaffinity = wp.array(mjm.geom_conaffinity, dtype=wp.int32, ndim=1)
  m.geom_contype = wp.array(mjm.geom_contype, dtype=wp.int32, ndim=1)
  m.geom_condim = wp.array(mjm.geom_condim, dtype=wp.int32, ndim=1)
  m.geom_pos = wp.array(mjm.geom_pos, dtype=wp.vec3, ndim=1)
  m.geom_quat = wp.array(mjm.geom_quat, dtype=wp.quat, ndim=1)
  m.geom_size = wp.array(mjm.geom_size, dtype=wp.vec3, ndim=1)
  m.geom_priority = wp.array(mjm.geom_priority, dtype=wp.int32, ndim=1)
  m.geom_solmix = wp.array(mjm.geom_solmix, dtype=wp.float32, ndim=1)
  m.geom_solref = wp.array(mjm.geom_solref, dtype=wp.vec2, ndim=1)
  m.geom_solimp = wp.array(mjm.geom_solimp, dtype=types.vec5, ndim=1)
  m.geom_friction = wp.array(mjm.geom_friction, dtype=wp.vec3, ndim=1)
  m.geom_margin = wp.array(mjm.geom_margin, dtype=wp.float32, ndim=1)
  m.geom_gap = wp.array(mjm.geom_gap, dtype=wp.float32, ndim=1)
  m.geom_aabb = wp.array(mjm.geom_aabb, dtype=wp.vec3, ndim=3)
  m.geom_rbound = wp.array(mjm.geom_rbound, dtype=wp.float32, ndim=1)
  m.geom_dataid = wp.array(mjm.geom_dataid, dtype=wp.int32, ndim=1)
  m.mesh_vertadr = wp.array(mjm.mesh_vertadr, dtype=wp.int32, ndim=1)
  m.mesh_vertnum = wp.array(mjm.mesh_vertnum, dtype=wp.int32, ndim=1)
  m.mesh_vert = wp.array(mjm.mesh_vert, dtype=wp.vec3, ndim=1)
  m.site_pos = wp.array(mjm.site_pos, dtype=wp.vec3, ndim=1)
  m.site_quat = wp.array(mjm.site_quat, dtype=wp.quat, ndim=1)
  m.site_bodyid = wp.array(mjm.site_bodyid, dtype=wp.int32, ndim=1)
  m.cam_mode = wp.array(mjm.cam_mode, dtype=wp.int32, ndim=1)
  m.cam_bodyid = wp.array(mjm.cam_bodyid, dtype=wp.int32, ndim=1)
  m.cam_targetbodyid = wp.array(mjm.cam_targetbodyid, dtype=wp.int32, ndim=1)
  m.cam_pos = wp.array(mjm.cam_pos, dtype=wp.vec3, ndim=1)
  m.cam_quat = wp.array(mjm.cam_quat, dtype=wp.quat, ndim=1)
  m.cam_poscom0 = wp.array(mjm.cam_poscom0, dtype=wp.vec3, ndim=1)
  m.cam_pos0 = wp.array(mjm.cam_pos0, dtype=wp.vec3, ndim=1)
  m.cam_mat0 = wp.array(mjm.cam_mat0.reshape(-1, 3, 3), dtype=wp.mat33, ndim=1)
  m.light_mode = wp.array(mjm.light_mode, dtype=wp.int32, ndim=1)
  m.light_bodyid = wp.array(mjm.light_bodyid, dtype=wp.int32, ndim=1)
  m.light_targetbodyid = wp.array(mjm.light_targetbodyid, dtype=wp.int32, ndim=1)
  m.light_pos = wp.array(mjm.light_pos, dtype=wp.vec3, ndim=1)
  m.light_dir = wp.array(mjm.light_dir, dtype=wp.vec3, ndim=1)
  m.light_poscom0 = wp.array(mjm.light_poscom0, dtype=wp.vec3, ndim=1)
  m.light_pos0 = wp.array(mjm.light_pos0, dtype=wp.vec3, ndim=1)
  m.light_dir0 = wp.array(mjm.light_dir0, dtype=wp.vec3, ndim=1)
  m.dof_bodyid = wp.array(mjm.dof_bodyid, dtype=wp.int32, ndim=1)
  m.dof_jntid = wp.array(mjm.dof_jntid, dtype=wp.int32, ndim=1)
  m.dof_parentid = wp.array(mjm.dof_parentid, dtype=wp.int32, ndim=1)
  m.dof_Madr = wp.array(mjm.dof_Madr, dtype=wp.int32, ndim=1)
  m.dof_armature = wp.array(mjm.dof_armature, dtype=wp.float32, ndim=1)
  m.dof_damping = wp.array(mjm.dof_damping, dtype=wp.float32, ndim=1)
  m.dof_tri_row = wp.from_numpy(dof_tri_row, dtype=wp.int32)
  m.dof_tri_col = wp.from_numpy(dof_tri_col, dtype=wp.int32)
  m.dof_invweight0 = wp.array(mjm.dof_invweight0, dtype=wp.float32, ndim=1)
  m.actuator_trntype = wp.array(mjm.actuator_trntype, dtype=wp.int32, ndim=1)
  m.actuator_trnid = wp.array(mjm.actuator_trnid, dtype=wp.int32, ndim=2)
  m.actuator_ctrllimited = wp.array(mjm.actuator_ctrllimited, dtype=wp.bool, ndim=1)
  m.actuator_ctrlrange = wp.array(mjm.actuator_ctrlrange, dtype=wp.vec2, ndim=1)
  m.actuator_forcelimited = wp.array(mjm.actuator_forcelimited, dtype=wp.bool, ndim=1)
  m.actuator_forcerange = wp.array(mjm.actuator_forcerange, dtype=wp.vec2, ndim=1)
  m.actuator_gaintype = wp.array(mjm.actuator_gaintype, dtype=wp.int32, ndim=1)
  m.actuator_gainprm = wp.array(mjm.actuator_gainprm, dtype=wp.float32, ndim=2)
  m.actuator_biastype = wp.array(mjm.actuator_biastype, dtype=wp.int32, ndim=1)
  m.actuator_biasprm = wp.array(mjm.actuator_biasprm, dtype=wp.float32, ndim=2)
  m.actuator_gear = wp.array(mjm.actuator_gear, dtype=wp.spatial_vector, ndim=1)
  m.actuator_actlimited = wp.array(mjm.actuator_actlimited, dtype=wp.bool, ndim=1)
  m.actuator_actrange = wp.array(mjm.actuator_actrange, dtype=wp.vec2, ndim=1)
  m.actuator_actadr = wp.array(mjm.actuator_actadr, dtype=wp.int32, ndim=1)
  m.actuator_dyntype = wp.array(mjm.actuator_dyntype, dtype=wp.int32, ndim=1)
  m.actuator_dynprm = wp.array(mjm.actuator_dynprm, dtype=types.vec10f, ndim=1)
  m.exclude_signature = wp.array(mjm.exclude_signature, dtype=wp.int32, ndim=1)

  # short-circuiting here allows us to skip a lot of code in implicit integration
  m.actuator_affine_bias_gain = bool(
    np.any(mjm.actuator_biastype == types.BiasType.AFFINE.value)
    or np.any(mjm.actuator_gaintype == types.GainType.AFFINE.value)
  )

  # tendon
  m.tendon_adr = wp.array(mjm.tendon_adr, dtype=wp.int32, ndim=1)
  m.tendon_num = wp.array(mjm.tendon_num, dtype=wp.int32, ndim=1)
  m.wrap_objid = wp.array(mjm.wrap_objid, dtype=wp.int32, ndim=1)
  m.wrap_prm = wp.array(mjm.wrap_prm, dtype=wp.float32, ndim=1)
  m.wrap_type = wp.array(mjm.wrap_type, dtype=wp.int32, ndim=1)

  tendon_jnt_adr = []
  wrap_jnt_adr = []
  for i in range(mjm.ntendon):
    adr = mjm.tendon_adr[i]
    if mjm.wrap_type[adr] == mujoco.mjtWrap.mjWRAP_JOINT:
      tendon_num = mjm.tendon_num[i]
      for j in range(tendon_num):
        tendon_jnt_adr.append(i)
        wrap_jnt_adr.append(adr + j)

  m.tendon_jnt_adr = wp.array(tendon_jnt_adr, dtype=wp.int32, ndim=1)
  m.wrap_jnt_adr = wp.array(wrap_jnt_adr, dtype=wp.int32, ndim=1)

  # sensors
  m.sensor_type = wp.array(mjm.sensor_type, dtype=wp.int32, ndim=1)
  m.sensor_datatype = wp.array(mjm.sensor_datatype, dtype=wp.int32, ndim=1)
  m.sensor_objtype = wp.array(mjm.sensor_objtype, dtype=wp.int32, ndim=1)
  m.sensor_objid = wp.array(mjm.sensor_objid, dtype=wp.int32, ndim=1)
  m.sensor_reftype = wp.array(mjm.sensor_reftype, dtype=wp.int32, ndim=1)
  m.sensor_refid = wp.array(mjm.sensor_refid, dtype=wp.int32, ndim=1)
  m.sensor_dim = wp.array(mjm.sensor_dim, dtype=wp.int32, ndim=1)
  m.sensor_adr = wp.array(mjm.sensor_adr, dtype=wp.int32, ndim=1)
  m.sensor_cutoff = wp.array(mjm.sensor_cutoff, dtype=wp.float32, ndim=1)
  m.sensor_pos_adr = wp.array(
    np.nonzero(mjm.sensor_needstage == mujoco.mjtStage.mjSTAGE_POS)[0],
    dtype=wp.int32,
    ndim=1,
  )
  m.sensor_vel_adr = wp.array(
    np.nonzero(mjm.sensor_needstage == mujoco.mjtStage.mjSTAGE_VEL)[0],
    dtype=wp.int32,
    ndim=1,
  )
  m.sensor_acc_adr = wp.array(
    np.nonzero(mjm.sensor_needstage == mujoco.mjtStage.mjSTAGE_ACC)[0],
    dtype=wp.int32,
    ndim=1,
  )

  return m


def _constraint(mjm: mujoco.MjModel, nworld: int, njmax: int) -> types.Constraint:
  efc = types.Constraint()

  efc.J = wp.zeros((njmax, mjm.nv), dtype=wp.float32)
  efc.D = wp.zeros((njmax,), dtype=wp.float32)
  efc.pos = wp.zeros((njmax,), dtype=wp.float32)
  efc.aref = wp.zeros((njmax,), dtype=wp.float32)
  efc.force = wp.zeros((njmax,), dtype=wp.float32)
  efc.margin = wp.zeros((njmax,), dtype=wp.float32)
  efc.worldid = wp.zeros((njmax,), dtype=wp.int32)

  efc.Jaref = wp.empty(shape=(njmax,), dtype=wp.float32)
  efc.Ma = wp.empty(shape=(nworld, mjm.nv), dtype=wp.float32)
  efc.grad = wp.empty(shape=(nworld, mjm.nv), dtype=wp.float32)
  efc.grad_dot = wp.empty(shape=(nworld,), dtype=wp.float32)
  efc.Mgrad = wp.empty(shape=(nworld, mjm.nv), dtype=wp.float32)
  efc.search = wp.empty(shape=(nworld, mjm.nv), dtype=wp.float32)
  efc.search_dot = wp.empty(shape=(nworld,), dtype=wp.float32)
  efc.gauss = wp.empty(shape=(nworld,), dtype=wp.float32)
  efc.cost = wp.empty(shape=(nworld,), dtype=wp.float32)
  efc.prev_cost = wp.empty(shape=(nworld,), dtype=wp.float32)
  efc.solver_niter = wp.empty(shape=(nworld,), dtype=wp.int32)
  efc.active = wp.empty(shape=(njmax,), dtype=wp.int32)
  efc.gtol = wp.empty(shape=(nworld,), dtype=wp.float32)
  efc.mv = wp.empty(shape=(nworld, mjm.nv), dtype=wp.float32)
  efc.jv = wp.empty(shape=(njmax,), dtype=wp.float32)
  efc.quad = wp.empty(shape=(njmax,), dtype=wp.vec3f)
  efc.quad_gauss = wp.empty(shape=(nworld,), dtype=wp.vec3f)
  efc.h = wp.empty(shape=(nworld, mjm.nv, mjm.nv), dtype=wp.float32)
  efc.alpha = wp.empty(shape=(nworld,), dtype=wp.float32)
  efc.prev_grad = wp.empty(shape=(nworld, mjm.nv), dtype=wp.float32)
  efc.prev_Mgrad = wp.empty(shape=(nworld, mjm.nv), dtype=wp.float32)
  efc.beta = wp.empty(shape=(nworld,), dtype=wp.float32)
  efc.beta_num = wp.empty(shape=(nworld,), dtype=wp.float32)
  efc.beta_den = wp.empty(shape=(nworld,), dtype=wp.float32)
  efc.done = wp.empty(shape=(nworld,), dtype=bool)

  efc.ls_done = wp.zeros(shape=(nworld,), dtype=bool)
  efc.p0 = wp.empty(shape=(nworld,), dtype=wp.vec3)
  efc.lo = wp.empty(shape=(nworld,), dtype=wp.vec3)
  efc.lo_alpha = wp.empty(shape=(nworld,), dtype=wp.float32)
  efc.hi = wp.empty(shape=(nworld,), dtype=wp.vec3)
  efc.hi_alpha = wp.empty(shape=(nworld,), dtype=wp.float32)
  efc.lo_next = wp.empty(shape=(nworld,), dtype=wp.vec3)
  efc.lo_next_alpha = wp.empty(shape=(nworld,), dtype=wp.float32)
  efc.hi_next = wp.empty(shape=(nworld,), dtype=wp.vec3)
  efc.hi_next_alpha = wp.empty(shape=(nworld,), dtype=wp.float32)
  efc.mid = wp.empty(shape=(nworld,), dtype=wp.vec3)
  efc.mid_alpha = wp.empty(shape=(nworld,), dtype=wp.float32)

  efc.cost_candidate = wp.empty(shape=(nworld, mjm.opt.ls_iterations), dtype=wp.float32)
  efc.quad_total_candidate = wp.empty(
    shape=(nworld, mjm.opt.ls_iterations), dtype=wp.vec3f
  )

  return efc


def make_data(
  mjm: mujoco.MjModel, nworld: int = 1, nconmax: int = -1, njmax: int = -1
) -> types.Data:
  d = types.Data()
  d.nworld = nworld

  # TODO(team): move to Model?
  if nconmax == -1:
    # TODO(team): heuristic for nconmax
    nconmax = 512
  d.nconmax = nconmax
  if njmax == -1:
    # TODO(team): heuristic for njmax
    njmax = 512
  d.njmax = njmax

  d.ncon = wp.zeros(1, dtype=wp.int32)
  d.nefc = wp.zeros(1, dtype=wp.int32, ndim=1)
  d.nl = 0
  d.time = 0.0

  qpos0 = np.tile(mjm.qpos0, (nworld, 1))
  d.qpos = wp.array(qpos0, dtype=wp.float32, ndim=2)
  d.qvel = wp.zeros((nworld, mjm.nv), dtype=wp.float32, ndim=2)
  d.qacc_warmstart = wp.zeros((nworld, mjm.nv), dtype=wp.float32, ndim=2)
  d.qfrc_applied = wp.zeros((nworld, mjm.nv), dtype=wp.float32, ndim=2)
  d.mocap_pos = wp.zeros((nworld, mjm.nmocap), dtype=wp.vec3)
  d.mocap_quat = wp.zeros((nworld, mjm.nmocap), dtype=wp.quat)
  d.qacc = wp.zeros((nworld, mjm.nv), dtype=wp.float32)
  d.xanchor = wp.zeros((nworld, mjm.njnt), dtype=wp.vec3)
  d.xaxis = wp.zeros((nworld, mjm.njnt), dtype=wp.vec3)
  d.xmat = wp.zeros((nworld, mjm.nbody), dtype=wp.mat33)
  d.xpos = wp.zeros((nworld, mjm.nbody), dtype=wp.vec3)
  d.xquat = wp.zeros((nworld, mjm.nbody), dtype=wp.quat)
  d.xipos = wp.zeros((nworld, mjm.nbody), dtype=wp.vec3)
  d.ximat = wp.zeros((nworld, mjm.nbody), dtype=wp.mat33)
  d.subtree_com = wp.zeros((nworld, mjm.nbody), dtype=wp.vec3)
  d.geom_xpos = wp.zeros((nworld, mjm.ngeom), dtype=wp.vec3)
  d.geom_xmat = wp.zeros((nworld, mjm.ngeom), dtype=wp.mat33)
  d.site_xpos = wp.zeros((nworld, mjm.nsite), dtype=wp.vec3)
  d.site_xmat = wp.zeros((nworld, mjm.nsite), dtype=wp.mat33)
  d.cam_xpos = wp.zeros((nworld, mjm.ncam), dtype=wp.vec3)
  d.cam_xmat = wp.zeros((nworld, mjm.ncam), dtype=wp.mat33)
  d.light_xpos = wp.zeros((nworld, mjm.nlight), dtype=wp.vec3)
  d.light_xdir = wp.zeros((nworld, mjm.nlight), dtype=wp.vec3)
  d.cinert = wp.zeros((nworld, mjm.nbody), dtype=types.vec10)
  d.cdof = wp.zeros((nworld, mjm.nv), dtype=wp.spatial_vector)
  d.ctrl = wp.zeros((nworld, mjm.nu), dtype=wp.float32)
  d.actuator_velocity = wp.zeros((nworld, mjm.nu), dtype=wp.float32)
  d.actuator_force = wp.zeros((nworld, mjm.nu), dtype=wp.float32)
  d.actuator_length = wp.zeros((nworld, mjm.nu), dtype=wp.float32)
  d.actuator_moment = wp.zeros((nworld, mjm.nu, mjm.nv), dtype=wp.float32)
  d.crb = wp.zeros((nworld, mjm.nbody), dtype=types.vec10)
  if support.is_sparse(mjm):
    d.qM = wp.zeros((nworld, 1, mjm.nM), dtype=wp.float32)
    d.qLD = wp.zeros((nworld, 1, mjm.nM), dtype=wp.float32)
  else:
    d.qM = wp.zeros((nworld, mjm.nv, mjm.nv), dtype=wp.float32)
    d.qLD = wp.zeros((nworld, mjm.nv, mjm.nv), dtype=wp.float32)
  d.act_dot = wp.zeros((nworld, mjm.na), dtype=wp.float32)
  d.act = wp.zeros((nworld, mjm.na), dtype=wp.float32)
  d.qLDiagInv = wp.zeros((nworld, mjm.nv), dtype=wp.float32)
  d.cvel = wp.zeros((nworld, mjm.nbody), dtype=wp.spatial_vector)
  d.cdof_dot = wp.zeros((nworld, mjm.nv), dtype=wp.spatial_vector)
  d.qfrc_bias = wp.zeros((nworld, mjm.nv), dtype=wp.float32)
  d.contact = types.Contact()
  d.contact.dist = wp.zeros((nconmax,), dtype=wp.float32)
  d.contact.pos = wp.zeros((nconmax,), dtype=wp.vec3f)
  d.contact.frame = wp.zeros((nconmax,), dtype=wp.mat33f)
  d.contact.includemargin = wp.zeros((nconmax,), dtype=wp.float32)
  d.contact.friction = wp.zeros((nconmax,), dtype=types.vec5)
  d.contact.solref = wp.zeros((nconmax,), dtype=wp.vec2f)
  d.contact.solreffriction = wp.zeros((nconmax,), dtype=wp.vec2f)
  d.contact.solimp = wp.zeros((nconmax,), dtype=types.vec5)
  d.contact.dim = wp.zeros((nconmax,), dtype=wp.int32)
  d.contact.geom = wp.zeros((nconmax,), dtype=wp.vec2i)
  d.contact.efc_address = wp.zeros((nconmax, np.max(mjm.geom_condim)), dtype=wp.int32)
  d.contact.worldid = wp.zeros((nconmax,), dtype=wp.int32)
  d.efc = _constraint(mjm, d.nworld, d.njmax)
  d.qfrc_passive = wp.zeros((nworld, mjm.nv), dtype=wp.float32)
  d.qfrc_spring = wp.zeros((nworld, mjm.nv), dtype=wp.float32)
  d.qfrc_damper = wp.zeros((nworld, mjm.nv), dtype=wp.float32)
  d.qfrc_actuator = wp.zeros((nworld, mjm.nv), dtype=wp.float32)
  d.qfrc_smooth = wp.zeros((nworld, mjm.nv), dtype=wp.float32)
  d.qfrc_constraint = wp.zeros((nworld, mjm.nv), dtype=wp.float32)
  d.qacc_smooth = wp.zeros((nworld, mjm.nv), dtype=wp.float32)
  d.xfrc_applied = wp.zeros((nworld, mjm.nbody), dtype=wp.spatial_vector)

  # internal tmp arrays
  d.qfrc_integration = wp.zeros((nworld, mjm.nv), dtype=wp.float32)
  d.qacc_integration = wp.zeros((nworld, mjm.nv), dtype=wp.float32)
  d.qM_integration = wp.zeros_like(d.qM)
  d.qLD_integration = wp.zeros_like(d.qLD)
  d.qLDiagInv_integration = wp.zeros_like(d.qLDiagInv)
  d.act_vel_integration = wp.zeros_like(d.ctrl)
  d.qpos_t0 = wp.zeros((nworld, mjm.nq), dtype=wp.float32)
  d.qvel_t0 = wp.zeros((nworld, mjm.nv), dtype=wp.float32)
  d.act_t0 = wp.zeros((nworld, mjm.na), dtype=wp.float32)
  d.qvel_rk = wp.zeros((nworld, mjm.nv), dtype=wp.float32)
  d.qacc_rk = wp.zeros((nworld, mjm.nv), dtype=wp.float32)
  d.act_dot_rk = wp.zeros((nworld, mjm.na), dtype=wp.float32)

  # sweep-and-prune broadphase
  d.sap_geom_sort = wp.zeros((nworld, mjm.ngeom), dtype=wp.vec4)
  d.sap_projection_lower = wp.zeros((2 * nworld, mjm.ngeom), dtype=wp.float32)
  d.sap_projection_upper = wp.zeros((nworld, mjm.ngeom), dtype=wp.float32)
  d.sap_sort_index = wp.zeros((2 * nworld, mjm.ngeom), dtype=wp.int32)
  d.sap_range = wp.zeros((nworld, mjm.ngeom), dtype=wp.int32)
  d.sap_cumulative_sum = wp.zeros(nworld * mjm.ngeom, dtype=wp.int32)
  segment_indices_list = [i * mjm.ngeom for i in range(nworld + 1)]
  d.sap_segment_index = wp.array(segment_indices_list, dtype=int)

  # collision driver
  d.collision_pair = wp.empty(nconmax, dtype=wp.vec2i, ndim=1)
  d.collision_worldid = wp.empty(nconmax, dtype=wp.int32, ndim=1)
  d.ncollision = wp.zeros(1, dtype=wp.int32, ndim=1)

<<<<<<< HEAD
  # rne_postconstraint
  d.cacc = wp.zeros((nworld, mjm.nbody), dtype=wp.spatial_vector, ndim=2)
  d.cfrc_int = wp.zeros((nworld, mjm.nbody), dtype=wp.spatial_vector, ndim=2)
  d.cfrc_ext = wp.zeros((nworld, mjm.nbody), dtype=wp.spatial_vector, ndim=2)
=======
  # tendon
  d.ten_length = wp.zeros((nworld, mjm.ntendon), dtype=wp.float32, ndim=2)
  d.ten_J = wp.zeros((nworld, mjm.ntendon, mjm.nv), dtype=wp.float32, ndim=3)

  # sensors
  d.sensordata = wp.zeros((nworld, mjm.nsensordata), dtype=wp.float32)
>>>>>>> 3e74fbbe

  return d


def put_data(
  mjm: mujoco.MjModel,
  mjd: mujoco.MjData,
  nworld: Optional[int] = None,
  nconmax: Optional[int] = None,
  njmax: Optional[int] = None,
) -> types.Data:
  d = types.Data()

  nworld = nworld or 1
  # TODO(team): better heuristic for nconmax
  nconmax = nconmax or max(512, mjd.ncon * nworld)
  # TODO(team): better heuristic for njmax
  njmax = njmax or max(512, mjd.nefc * nworld)

  if nworld < 1:
    raise ValueError("nworld must be >= 1")

  if nconmax < 1:
    raise ValueError("nconmax must be >= 1")

  if njmax < 1:
    raise ValueError("njmax must be >= 1")

  if nworld * mjd.ncon > nconmax:
    raise ValueError(f"nconmax overflow (nconmax must be >= {nworld * mjd.ncon})")

  if nworld * mjd.nefc > njmax:
    raise ValueError(f"njmax overflow (njmax must be >= {nworld * mjd.nefc})")

  d.nworld = nworld
  # TODO(team): move nconmax and njmax to Model?
  d.nconmax = nconmax
  d.njmax = njmax

  d.ncon = wp.array([mjd.ncon * nworld], dtype=wp.int32, ndim=1)
  d.nl = mjd.nl
  d.nefc = wp.array([mjd.nefc * nworld], dtype=wp.int32, ndim=1)
  d.time = mjd.time

  # TODO(erikfrey): would it be better to tile on the gpu?
  def tile(x):
    return np.tile(x, (nworld,) + (1,) * len(x.shape))

  if support.is_sparse(mjm):
    qM = np.expand_dims(mjd.qM, axis=0)
    qLD = np.expand_dims(mjd.qLD, axis=0)
    efc_J = np.zeros((mjd.nefc, mjm.nv))
    mujoco.mju_sparse2dense(
      efc_J, mjd.efc_J, mjd.efc_J_rownnz, mjd.efc_J_rowadr, mjd.efc_J_colind
    )
  else:
    qM = np.zeros((mjm.nv, mjm.nv))
    mujoco.mj_fullM(mjm, qM, mjd.qM)
    qLD = np.linalg.cholesky(qM)
    efc_J = mjd.efc_J.reshape((mjd.nefc, mjm.nv))

  # TODO(taylorhowell): sparse actuator_moment
  actuator_moment = np.zeros((mjm.nu, mjm.nv))
  mujoco.mju_sparse2dense(
    actuator_moment,
    mjd.actuator_moment,
    mjd.moment_rownnz,
    mjd.moment_rowadr,
    mjd.moment_colind,
  )

  d.qpos = wp.array(tile(mjd.qpos), dtype=wp.float32, ndim=2)
  d.qvel = wp.array(tile(mjd.qvel), dtype=wp.float32, ndim=2)
  d.qacc_warmstart = wp.array(tile(mjd.qacc_warmstart), dtype=wp.float32, ndim=2)
  d.qfrc_applied = wp.array(tile(mjd.qfrc_applied), dtype=wp.float32, ndim=2)
  d.mocap_pos = wp.array(tile(mjd.mocap_pos), dtype=wp.vec3, ndim=2)
  d.mocap_quat = wp.array(tile(mjd.mocap_quat), dtype=wp.quat, ndim=2)
  d.qacc = wp.array(tile(mjd.qacc), dtype=wp.float32, ndim=2)
  d.xanchor = wp.array(tile(mjd.xanchor), dtype=wp.vec3, ndim=2)
  d.xaxis = wp.array(tile(mjd.xaxis), dtype=wp.vec3, ndim=2)
  d.xmat = wp.array(tile(mjd.xmat), dtype=wp.mat33, ndim=2)
  d.xpos = wp.array(tile(mjd.xpos), dtype=wp.vec3, ndim=2)
  d.xquat = wp.array(tile(mjd.xquat), dtype=wp.quat, ndim=2)
  d.xipos = wp.array(tile(mjd.xipos), dtype=wp.vec3, ndim=2)
  d.ximat = wp.array(tile(mjd.ximat), dtype=wp.mat33, ndim=2)
  d.subtree_com = wp.array(tile(mjd.subtree_com), dtype=wp.vec3, ndim=2)
  d.geom_xpos = wp.array(tile(mjd.geom_xpos), dtype=wp.vec3, ndim=2)
  d.geom_xmat = wp.array(tile(mjd.geom_xmat), dtype=wp.mat33, ndim=2)
  d.site_xpos = wp.array(tile(mjd.site_xpos), dtype=wp.vec3, ndim=2)
  d.site_xmat = wp.array(tile(mjd.site_xmat), dtype=wp.mat33, ndim=2)
  d.cam_xpos = wp.array(tile(mjd.cam_xpos), dtype=wp.vec3, ndim=2)
  d.cam_xmat = wp.array(tile(mjd.cam_xmat.reshape(-1, 3, 3)), dtype=wp.mat33, ndim=2)
  d.light_xpos = wp.array(tile(mjd.light_xpos), dtype=wp.vec3, ndim=2)
  d.light_xdir = wp.array(tile(mjd.light_xdir), dtype=wp.vec3, ndim=2)
  d.cinert = wp.array(tile(mjd.cinert), dtype=types.vec10, ndim=2)
  d.cdof = wp.array(tile(mjd.cdof), dtype=wp.spatial_vector, ndim=2)
  d.crb = wp.array(tile(mjd.crb), dtype=types.vec10, ndim=2)
  d.qM = wp.array(tile(qM), dtype=wp.float32, ndim=3)
  d.qLD = wp.array(tile(qLD), dtype=wp.float32, ndim=3)
  d.qLDiagInv = wp.array(tile(mjd.qLDiagInv), dtype=wp.float32, ndim=2)
  d.ctrl = wp.array(tile(mjd.ctrl), dtype=wp.float32, ndim=2)
  d.actuator_velocity = wp.array(tile(mjd.actuator_velocity), dtype=wp.float32, ndim=2)
  d.actuator_force = wp.array(tile(mjd.actuator_force), dtype=wp.float32, ndim=2)
  d.actuator_length = wp.array(tile(mjd.actuator_length), dtype=wp.float32, ndim=2)
  d.actuator_moment = wp.array(tile(actuator_moment), dtype=wp.float32, ndim=3)
  d.cvel = wp.array(tile(mjd.cvel), dtype=wp.spatial_vector, ndim=2)
  d.cdof_dot = wp.array(tile(mjd.cdof_dot), dtype=wp.spatial_vector, ndim=2)
  d.qfrc_bias = wp.array(tile(mjd.qfrc_bias), dtype=wp.float32, ndim=2)
  d.qfrc_passive = wp.array(tile(mjd.qfrc_passive), dtype=wp.float32, ndim=2)
  d.qfrc_spring = wp.array(tile(mjd.qfrc_spring), dtype=wp.float32, ndim=2)
  d.qfrc_damper = wp.array(tile(mjd.qfrc_damper), dtype=wp.float32, ndim=2)
  d.qfrc_actuator = wp.array(tile(mjd.qfrc_actuator), dtype=wp.float32, ndim=2)
  d.qfrc_smooth = wp.array(tile(mjd.qfrc_smooth), dtype=wp.float32, ndim=2)
  d.qfrc_constraint = wp.array(tile(mjd.qfrc_constraint), dtype=wp.float32, ndim=2)
  d.qacc_smooth = wp.array(tile(mjd.qacc_smooth), dtype=wp.float32, ndim=2)
  d.act = wp.array(tile(mjd.act), dtype=wp.float32, ndim=2)
  d.act_dot = wp.array(tile(mjd.act_dot), dtype=wp.float32, ndim=2)

  nefc = mjd.nefc
  efc_worldid = np.zeros(njmax, dtype=int)

  for i in range(nworld):
    efc_worldid[i * nefc : (i + 1) * nefc] = i

  nefc_fill = njmax - nworld * nefc

  efc_J_fill = np.vstack(
    [np.repeat(efc_J, nworld, axis=0), np.zeros((nefc_fill, mjm.nv))]
  )
  efc_D_fill = np.concatenate(
    [np.repeat(mjd.efc_D, nworld, axis=0), np.zeros(nefc_fill)]
  )
  efc_pos_fill = np.concatenate(
    [np.repeat(mjd.efc_pos, nworld, axis=0), np.zeros(nefc_fill)]
  )
  efc_aref_fill = np.concatenate(
    [np.repeat(mjd.efc_aref, nworld, axis=0), np.zeros(nefc_fill)]
  )
  efc_force_fill = np.concatenate(
    [np.repeat(mjd.efc_force, nworld, axis=0), np.zeros(nefc_fill)]
  )
  efc_margin_fill = np.concatenate(
    [np.repeat(mjd.efc_margin, nworld, axis=0), np.zeros(nefc_fill)]
  )

  ncon = mjd.ncon
  condim_max = np.max(mjm.geom_condim)
  con_efc_address = np.zeros((nconmax, condim_max), dtype=int)
  for i in range(nworld):
    for j in range(ncon):
      condim = mjd.contact.dim[j]
      for k in range(condim):
        con_efc_address[i * ncon + j, k] = mjd.nefc * i + mjd.contact.efc_address[j] + k

  con_worldid = np.zeros(nconmax, dtype=int)
  for i in range(nworld):
    con_worldid[i * ncon : (i + 1) * ncon] = i

  ncon_fill = nconmax - nworld * ncon

  con_dist_fill = np.concatenate(
    [np.repeat(mjd.contact.dist, nworld, axis=0), np.zeros(ncon_fill)]
  )
  con_pos_fill = np.vstack(
    [np.repeat(mjd.contact.pos, nworld, axis=0), np.zeros((ncon_fill, 3))]
  )
  con_frame_fill = np.vstack(
    [np.repeat(mjd.contact.frame, nworld, axis=0), np.zeros((ncon_fill, 9))]
  )
  con_includemargin_fill = np.concatenate(
    [np.repeat(mjd.contact.includemargin, nworld, axis=0), np.zeros(ncon_fill)]
  )
  con_friction_fill = np.vstack(
    [np.repeat(mjd.contact.friction, nworld, axis=0), np.zeros((ncon_fill, 5))]
  )
  con_solref_fill = np.vstack(
    [np.repeat(mjd.contact.solref, nworld, axis=0), np.zeros((ncon_fill, 2))]
  )
  con_solreffriction_fill = np.vstack(
    [np.repeat(mjd.contact.solreffriction, nworld, axis=0), np.zeros((ncon_fill, 2))]
  )
  con_solimp_fill = np.vstack(
    [np.repeat(mjd.contact.solimp, nworld, axis=0), np.zeros((ncon_fill, 5))]
  )
  con_dim_fill = np.concatenate(
    [np.repeat(mjd.contact.dim, nworld, axis=0), np.zeros(ncon_fill)]
  )
  con_geom_fill = np.vstack(
    [np.repeat(mjd.contact.geom, nworld, axis=0), np.zeros((ncon_fill, 2))]
  )
  con_efc_address_fill = np.vstack([con_efc_address, np.zeros((ncon_fill, condim_max))])

  d.contact.dist = wp.array(con_dist_fill, dtype=wp.float32, ndim=1)
  d.contact.pos = wp.array(con_pos_fill, dtype=wp.vec3f, ndim=1)
  d.contact.frame = wp.array(con_frame_fill, dtype=wp.mat33f, ndim=1)
  d.contact.includemargin = wp.array(con_includemargin_fill, dtype=wp.float32, ndim=1)
  d.contact.friction = wp.array(con_friction_fill, dtype=types.vec5, ndim=1)
  d.contact.solref = wp.array(con_solref_fill, dtype=wp.vec2f, ndim=1)
  d.contact.solreffriction = wp.array(con_solreffriction_fill, dtype=wp.vec2f, ndim=1)
  d.contact.solimp = wp.array(con_solimp_fill, dtype=types.vec5, ndim=1)
  d.contact.dim = wp.array(con_dim_fill, dtype=wp.int32, ndim=1)
  d.contact.geom = wp.array(con_geom_fill, dtype=wp.vec2i, ndim=1)
  d.contact.efc_address = wp.array(con_efc_address_fill, dtype=wp.int32, ndim=2)
  d.contact.worldid = wp.array(con_worldid, dtype=wp.int32, ndim=1)

  d.efc = _constraint(mjm, d.nworld, d.njmax)
  d.efc.J = wp.array(efc_J_fill, dtype=wp.float32, ndim=2)
  d.efc.D = wp.array(efc_D_fill, dtype=wp.float32, ndim=1)
  d.efc.pos = wp.array(efc_pos_fill, dtype=wp.float32, ndim=1)
  d.efc.aref = wp.array(efc_aref_fill, dtype=wp.float32, ndim=1)
  d.efc.force = wp.array(efc_force_fill, dtype=wp.float32, ndim=1)
  d.efc.margin = wp.array(efc_margin_fill, dtype=wp.float32, ndim=1)
  d.efc.worldid = wp.from_numpy(efc_worldid, dtype=wp.int32)

  d.xfrc_applied = wp.array(tile(mjd.xfrc_applied), dtype=wp.spatial_vector, ndim=2)

  # internal tmp arrays
  d.qfrc_integration = wp.zeros((nworld, mjm.nv), dtype=wp.float32)
  d.qacc_integration = wp.zeros((nworld, mjm.nv), dtype=wp.float32)
  d.qM_integration = wp.zeros_like(d.qM)
  d.qLD_integration = wp.zeros_like(d.qLD)
  d.qLDiagInv_integration = wp.zeros_like(d.qLDiagInv)
  d.act_vel_integration = wp.zeros_like(d.ctrl)
  d.qpos_t0 = wp.zeros((nworld, mjm.nq), dtype=wp.float32)
  d.qvel_t0 = wp.zeros((nworld, mjm.nv), dtype=wp.float32)
  d.act_t0 = wp.zeros((nworld, mjm.na), dtype=wp.float32)
  d.qvel_rk = wp.zeros((nworld, mjm.nv), dtype=wp.float32)
  d.qacc_rk = wp.zeros((nworld, mjm.nv), dtype=wp.float32)
  d.act_dot_rk = wp.zeros((nworld, mjm.na), dtype=wp.float32)

  # broadphase sweep and prune
  d.sap_geom_sort = wp.zeros((nworld, mjm.ngeom), dtype=wp.vec4)
  d.sap_projection_lower = wp.zeros((2 * nworld, mjm.ngeom), dtype=wp.float32)
  d.sap_projection_upper = wp.zeros((nworld, mjm.ngeom), dtype=wp.float32)
  d.sap_sort_index = wp.zeros((2 * nworld, mjm.ngeom), dtype=wp.int32)
  d.sap_range = wp.zeros((nworld, mjm.ngeom), dtype=wp.int32)
  d.sap_cumulative_sum = wp.zeros(nworld * mjm.ngeom, dtype=wp.int32)
  segment_indices_list = [i * mjm.ngeom for i in range(nworld + 1)]
  d.sap_segment_index = wp.array(segment_indices_list, dtype=int)

  # collision driver
  d.collision_pair = wp.empty(nconmax, dtype=wp.vec2i, ndim=1)
  d.collision_worldid = wp.empty(nconmax, dtype=wp.int32, ndim=1)
  d.ncollision = wp.zeros(1, dtype=wp.int32, ndim=1)

<<<<<<< HEAD
  # rne_postconstraint
  d.cacc = wp.array(tile(mjd.cacc), dtype=wp.spatial_vector, ndim=2)
  d.cfrc_int = wp.array(tile(mjd.cfrc_int), dtype=wp.spatial_vector, ndim=2)
  d.cfrc_ext = wp.array(tile(mjd.cfrc_ext), dtype=wp.spatial_vector, ndim=2)
=======
  # tendon
  d.ten_length = wp.array(tile(mjd.ten_length), dtype=wp.float32, ndim=2)

  if support.is_sparse(mjm) and mjm.ntendon:
    ten_J = np.zeros((mjm.ntendon, mjm.nv))
    mujoco.mju_sparse2dense(
      ten_J, mjd.ten_J, mjd.ten_J_rownnz, mjd.ten_J_rowadr, mjd.ten_J_colind
    )
  else:
    ten_J = mjd.ten_J.reshape((mjm.ntendon, mjm.nv))

  d.ten_J = wp.array(tile(ten_J), dtype=wp.float32, ndim=3)

  # sensors
  d.sensordata = wp.array(tile(mjd.sensordata), dtype=wp.float32, ndim=2)
>>>>>>> 3e74fbbe

  return d


def get_data_into(
  result: mujoco.MjData,
  mjm: mujoco.MjModel,
  d: types.Data,
):
  """Gets Data from a device into an existing mujoco.MjData."""
  if d.nworld > 1:
    raise NotImplementedError("only nworld == 1 supported for now")

  ncon = d.ncon.numpy()[0]
  nefc = d.nefc.numpy()[0]

  if ncon != result.ncon or nefc != result.nefc:
    mujoco._functions._realloc_con_efc(result, ncon=ncon, nefc=nefc)

  result.time = d.time

  result.qpos[:] = d.qpos.numpy()[0]
  result.qvel[:] = d.qvel.numpy()[0]
  result.qacc_warmstart = d.qacc_warmstart.numpy()[0]
  result.qfrc_applied = d.qfrc_applied.numpy()[0]
  result.mocap_pos = d.mocap_pos.numpy()[0]
  result.mocap_quat = d.mocap_quat.numpy()[0]
  result.qacc = d.qacc.numpy()[0]
  result.xanchor = d.xanchor.numpy()[0]
  result.xaxis = d.xaxis.numpy()[0]
  result.xmat = d.xmat.numpy().reshape((-1, 9))
  result.xpos = d.xpos.numpy()[0]
  result.xquat = d.xquat.numpy()[0]
  result.xipos = d.xipos.numpy()[0]
  result.ximat = d.ximat.numpy().reshape((-1, 9))
  result.subtree_com = d.subtree_com.numpy()[0]
  result.geom_xpos = d.geom_xpos.numpy()[0]
  result.geom_xmat = d.geom_xmat.numpy().reshape((-1, 9))
  result.site_xpos = d.site_xpos.numpy()[0]
  result.site_xmat = d.site_xmat.numpy().reshape((-1, 9))
  result.cam_xpos = d.cam_xpos.numpy()[0]
  result.cam_xmat = d.cam_xmat.numpy().reshape((-1, 9))
  result.light_xpos = d.light_xpos.numpy()[0]
  result.light_xdir = d.light_xdir.numpy()[0]
  result.cinert = d.cinert.numpy()[0]
  result.cdof = d.cdof.numpy()[0]
  result.crb = d.crb.numpy()[0]
  result.qLDiagInv = d.qLDiagInv.numpy()[0]
  result.ctrl = d.ctrl.numpy()[0]
  result.actuator_velocity = d.actuator_velocity.numpy()[0]
  result.actuator_force = d.actuator_force.numpy()[0]
  result.actuator_length = d.actuator_length.numpy()[0]
  mujoco.mju_dense2sparse(
    result.actuator_moment,
    d.actuator_moment.numpy()[0],
    result.moment_rownnz,
    result.moment_rowadr,
    result.moment_colind,
  )
  result.cvel = d.cvel.numpy()[0]
  result.cdof_dot = d.cdof_dot.numpy()[0]
  result.qfrc_bias = d.qfrc_bias.numpy()[0]
  result.qfrc_passive = d.qfrc_passive.numpy()[0]
  result.qfrc_spring = d.qfrc_spring.numpy()[0]
  result.qfrc_damper = d.qfrc_damper.numpy()[0]
  result.qfrc_actuator = d.qfrc_actuator.numpy()[0]
  result.qfrc_smooth = d.qfrc_smooth.numpy()[0]
  result.qfrc_constraint = d.qfrc_constraint.numpy()[0]
  result.qacc_smooth = d.qacc_smooth.numpy()[0]
  result.act = d.act.numpy()[0]
  result.act_dot = d.act_dot.numpy()[0]

  result.contact.dist[:] = d.contact.dist.numpy()[:ncon]
  result.contact.pos[:] = d.contact.pos.numpy()[:ncon]
  result.contact.frame[:] = d.contact.frame.numpy()[:ncon].reshape((-1, 9))
  result.contact.includemargin[:] = d.contact.includemargin.numpy()[:ncon]
  result.contact.friction[:] = d.contact.friction.numpy()[:ncon]
  result.contact.solref[:] = d.contact.solref.numpy()[:ncon]
  result.contact.solreffriction[:] = d.contact.solreffriction.numpy()[:ncon]
  result.contact.solimp[:] = d.contact.solimp.numpy()[:ncon]
  result.contact.dim[:] = d.contact.dim.numpy()[:ncon]
  result.contact.efc_address[:] = d.contact.efc_address.numpy()[:ncon, 0]

  if support.is_sparse(mjm):
    result.qM[:] = d.qM.numpy()[0, 0]
    result.qLD[:] = d.qLD.numpy()[0, 0]
    # TODO(team): set efc_J after fix to _realloc_con_efc lands
    # efc_J = d.efc_J.numpy()[0, :nefc]
    # mujoco.mju_dense2sparse(
    #   result.efc_J, efc_J, result.efc_J_rownnz, result.efc_J_rowadr, result.efc_J_colind
    # )
  else:
    qM = d.qM.numpy()
    adr = 0
    for i in range(mjm.nv):
      j = i
      while j >= 0:
        result.qM[adr] = qM[0, i, j]
        j = mjm.dof_parentid[j]
        adr += 1
    mujoco.mj_factorM(mjm, result)
    # TODO(team): set efc_J after fix to _realloc_con_efc lands
    # if nefc > 0:
    #   result.efc_J[:nefc * mjm.nv] = d.efc_J.numpy()[:nefc].flatten()
  result.efc_D[:] = d.efc.D.numpy()[:nefc]
  result.efc_pos[:] = d.efc.pos.numpy()[:nefc]
  result.efc_aref[:] = d.efc.aref.numpy()[:nefc]
  result.efc_force[:] = d.efc.force.numpy()[:nefc]
  result.efc_margin[:] = d.efc.margin.numpy()[:nefc]

<<<<<<< HEAD
  result.cacc[:] = d.cacc.numpy()[0]
  result.cfrc_int[:] = d.cfrc_int.numpy()[0]
  result.cfrc_ext[:] = d.cfrc_ext.numpy()[0]

  # TODO: other efc_ fields, anything else missing
=======
  # TODO: other efc_ fields, anything else missing

  # sensors
  result.sensordata[:] = d.sensordata.numpy()
>>>>>>> 3e74fbbe
<|MERGE_RESOLUTION|>--- conflicted
+++ resolved
@@ -641,19 +641,17 @@
   d.collision_worldid = wp.empty(nconmax, dtype=wp.int32, ndim=1)
   d.ncollision = wp.zeros(1, dtype=wp.int32, ndim=1)
 
-<<<<<<< HEAD
   # rne_postconstraint
   d.cacc = wp.zeros((nworld, mjm.nbody), dtype=wp.spatial_vector, ndim=2)
   d.cfrc_int = wp.zeros((nworld, mjm.nbody), dtype=wp.spatial_vector, ndim=2)
   d.cfrc_ext = wp.zeros((nworld, mjm.nbody), dtype=wp.spatial_vector, ndim=2)
-=======
+
   # tendon
   d.ten_length = wp.zeros((nworld, mjm.ntendon), dtype=wp.float32, ndim=2)
   d.ten_J = wp.zeros((nworld, mjm.ntendon, mjm.nv), dtype=wp.float32, ndim=3)
 
   # sensors
   d.sensordata = wp.zeros((nworld, mjm.nsensordata), dtype=wp.float32)
->>>>>>> 3e74fbbe
 
   return d
 
@@ -899,12 +897,11 @@
   d.collision_worldid = wp.empty(nconmax, dtype=wp.int32, ndim=1)
   d.ncollision = wp.zeros(1, dtype=wp.int32, ndim=1)
 
-<<<<<<< HEAD
   # rne_postconstraint
   d.cacc = wp.array(tile(mjd.cacc), dtype=wp.spatial_vector, ndim=2)
   d.cfrc_int = wp.array(tile(mjd.cfrc_int), dtype=wp.spatial_vector, ndim=2)
   d.cfrc_ext = wp.array(tile(mjd.cfrc_ext), dtype=wp.spatial_vector, ndim=2)
-=======
+
   # tendon
   d.ten_length = wp.array(tile(mjd.ten_length), dtype=wp.float32, ndim=2)
 
@@ -920,7 +917,6 @@
 
   # sensors
   d.sensordata = wp.array(tile(mjd.sensordata), dtype=wp.float32, ndim=2)
->>>>>>> 3e74fbbe
 
   return d
 
@@ -1031,15 +1027,11 @@
   result.efc_force[:] = d.efc.force.numpy()[:nefc]
   result.efc_margin[:] = d.efc.margin.numpy()[:nefc]
 
-<<<<<<< HEAD
   result.cacc[:] = d.cacc.numpy()[0]
   result.cfrc_int[:] = d.cfrc_int.numpy()[0]
   result.cfrc_ext[:] = d.cfrc_ext.numpy()[0]
 
   # TODO: other efc_ fields, anything else missing
-=======
-  # TODO: other efc_ fields, anything else missing
 
   # sensors
-  result.sensordata[:] = d.sensordata.numpy()
->>>>>>> 3e74fbbe
+  result.sensordata[:] = d.sensordata.numpy()