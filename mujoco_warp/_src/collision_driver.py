--- conflicted
+++ resolved
@@ -20,11 +20,8 @@
 from .collision_box import box_box_narrowphase
 from .collision_convex import gjk_narrowphase
 from .collision_primitive import primitive_narrowphase
-<<<<<<< HEAD
 from .types import MJ_MAXVAL
 from .types import MJ_MINVAL
-=======
->>>>>>> 046d5829
 from .types import Data
 from .types import DisableBit
 from .types import Model
@@ -34,7 +31,6 @@
 
 
 @wp.func
-<<<<<<< HEAD
 def _sphere_filter(m: Model, d: Data, geom1: int, geom2: int, worldid: int) -> bool:
   margin1 = m.geom_margin[geom1]
   margin2 = m.geom_margin[geom2]
@@ -63,35 +59,7 @@
 
 
 @wp.func
-def _geom_filter(m: Model, geom1: int, geom2: int, filterparent: bool) -> bool:
-  bodyid1 = m.geom_bodyid[geom1]
-  bodyid2 = m.geom_bodyid[geom2]
-  contype1 = m.geom_contype[geom1]
-  contype2 = m.geom_contype[geom2]
-  conaffinity1 = m.geom_conaffinity[geom1]
-  conaffinity2 = m.geom_conaffinity[geom2]
-  weldid1 = m.body_weldid[bodyid1]
-  weldid2 = m.body_weldid[bodyid2]
-  weld_parentid1 = m.body_weldid[m.body_parentid[weldid1]]
-  weld_parentid2 = m.body_weldid[m.body_parentid[weldid2]]
-
-  self_collision = weldid1 == weldid2
-  parent_child_collision = (
-    filterparent
-    and (weldid1 != 0)
-    and (weldid2 != 0)
-    and ((weldid1 == weld_parentid2) or (weldid2 == weld_parentid1))
-  )
-  mask = (contype1 & conaffinity2) or (contype2 & conaffinity1)
-
-  return mask and (not self_collision) and (not parent_child_collision)
-
-
-@wp.func
-def _add_geom_pair(m: Model, d: Data, geom1: int, geom2: int, worldid: int):
-=======
 def _add_geom_pair(m: Model, d: Data, geom1: int, geom2: int, worldid: int, nxnid: int):
->>>>>>> 046d5829
   pairid = wp.atomic_add(d.ncollision, 0, 1)
 
   if pairid >= d.nconmax:
@@ -181,39 +149,21 @@
     i = i % m.ngeom
     j = j % m.ngeom
 
-<<<<<<< HEAD
     # geom indices
     geom1 = d.sap_sort_index[worldid, i]
     geom2 = d.sap_sort_index[worldid, j]
-=======
-    # geom index
-    geom1 = d.sap_sort_index[worldid, i]
-    geom2 = d.sap_sort_index[worldid, j]
     idx = (m.ngeom - geom1 // 2) * wp.max(0, geom1 - 1) + geom2 - m.ngeom // 2 - 1
 
     if m.nxn_pairid[idx] < -1:
-      threadId += num_threads
+      worldgeomid += nsweep
       continue
 
-    # Check if the boxes overlap
-    if overlap(worldid, i, j, d.sap_geom_sort):
+    if _sphere_filter(m, d, geom1, geom2, worldid):
       _add_geom_pair(m, d, geom1, geom2, worldid, idx)
 
-    threadId += num_threads
->>>>>>> 046d5829
-
-    sphere_filter = _sphere_filter(m, d, geom1, geom2, worldid)
-    geom_filter = _geom_filter(m, geom1, geom2, filterparent)
-
-<<<<<<< HEAD
-    if sphere_filter and geom_filter:
-      _add_geom_pair(m, d, geom1, geom2, worldid)
-
     worldgeomid += nsweep
 
 
-=======
->>>>>>> 046d5829
 def sap_broadphase(m: Model, d: Data):
   """Broadphase collision detection via sweep-and-prune."""
 
@@ -274,99 +224,11 @@
     geom1 = geom[0]
     geom2 = geom[1]
 
-<<<<<<< HEAD
-    sphere_filter = _sphere_filter(m, d, geom1, geom2, worldid)
-    geom_filter = _geom_filter(m, geom1, geom2, filterparent)
-
-    if sphere_filter and geom_filter:
-      _add_geom_pair(m, d, geom1, geom2, worldid)
-
-  wp.launch(
-    _nxn_broadphase, dim=(d.nworld, m.ngeom * (m.ngeom - 1) // 2), inputs=[m, d]
-  )
-
-
-def contact_params(m: Model, d: Data):
-  @wp.kernel
-  def _contact_params(
-    m: Model,
-    d: Data,
-  ):
-    tid = wp.tid()
-
-    n_contact_pts = d.ncon[0]
-    if tid >= n_contact_pts:
-      return
-
-    geoms = d.contact.geom[tid]
-    g1 = geoms.x
-    g2 = geoms.y
-
-    margin = wp.max(m.geom_margin[g1], m.geom_margin[g2])
-    gap = wp.max(m.geom_gap[g1], m.geom_gap[g2])
-    solmix1 = m.geom_solmix[g1]
-    solmix2 = m.geom_solmix[g2]
-    mix = solmix1 / (solmix1 + solmix2)
-    mix = wp.where((solmix1 < MJ_MINVAL) and (solmix2 < MJ_MINVAL), 0.5, mix)
-    mix = wp.where((solmix1 < MJ_MINVAL) and (solmix2 >= MJ_MINVAL), 0.0, mix)
-    mix = wp.where((solmix1 >= MJ_MINVAL) and (solmix2 < MJ_MINVAL), 1.0, mix)
-
-    p1 = m.geom_priority[g1]
-    p2 = m.geom_priority[g2]
-    mix = wp.where(p1 == p2, mix, wp.where(p1 > p2, 1.0, 0.0))
-
-    condim1 = m.geom_condim[g1]
-    condim2 = m.geom_condim[g2]
-    condim = wp.where(
-      p1 == p2, wp.max(condim1, condim2), wp.where(p1 > p2, condim1, condim2)
-    )
-    d.contact.dim[tid] = condim
-
-    if m.geom_solref[g1].x > 0.0 and m.geom_solref[g2].x > 0.0:
-      d.contact.solref[tid] = mix * m.geom_solref[g1] + (1.0 - mix) * m.geom_solref[g2]
-    else:
-      d.contact.solref[tid] = wp.min(m.geom_solref[g1], m.geom_solref[g2])
-    d.contact.includemargin[tid] = margin - gap
-    friction_ = wp.max(m.geom_friction[g1], m.geom_friction[g2])
-    friction5 = vec5(
-      friction_[0], friction_[0], friction_[1], friction_[2], friction_[2]
-    )
-    d.contact.friction[tid] = friction5
-    d.contact.solimp[tid] = mix * m.geom_solimp[g1] + (1.0 - mix) * m.geom_solimp[g2]
-
-  wp.launch(_contact_params, dim=[d.nconmax], inputs=[m, d])
-=======
-    margin1 = m.geom_margin[geom1]
-    margin2 = m.geom_margin[geom2]
-    pos1 = d.geom_xpos[worldid, geom1]
-    pos2 = d.geom_xpos[worldid, geom2]
-    size1 = m.geom_rbound[geom1]
-    size2 = m.geom_rbound[geom2]
-
-    bound = size1 + size2 + wp.max(margin1, margin2)
-    dif = pos2 - pos1
-
-    if size1 != 0.0 and size2 != 0.0:
-      # neither geom is a plane
-      dist_sq = wp.dot(dif, dif)
-      bounds_filter = dist_sq <= bound * bound
-    elif size1 == 0.0:
-      # geom1 is a plane
-      xmat1 = d.geom_xmat[worldid, geom1]
-      dist = wp.dot(dif, wp.vec3(xmat1[0, 2], xmat1[1, 2], xmat1[2, 2]))
-      bounds_filter = dist <= bound
-    else:
-      # geom2 is a plane
-      xmat2 = d.geom_xmat[worldid, geom2]
-      dist = wp.dot(-dif, wp.vec3(xmat2[0, 2], xmat2[1, 2], xmat2[2, 2]))
-      bounds_filter = dist <= bound
-
-    if bounds_filter:
+    if _sphere_filter(m, d, geom1, geom2, worldid):
       _add_geom_pair(m, d, geom1, geom2, worldid, elementid)
 
   if m.nxn_geom_pair.shape[0]:
     wp.launch(_nxn_broadphase, dim=(d.nworld, m.nxn_geom_pair.shape[0]), inputs=[m, d])
->>>>>>> 046d5829
 
 
 @event_scope
@@ -398,10 +260,4 @@
   # TODO(team) switch between collision functions and GJK/EPA here
   gjk_narrowphase(m, d)
   primitive_narrowphase(m, d)
-<<<<<<< HEAD
-  box_box_narrowphase(m, d)
-
-  contact_params(m, d)
-=======
-  box_box_narrowphase(m, d)
->>>>>>> 046d5829
+  box_box_narrowphase(m, d)