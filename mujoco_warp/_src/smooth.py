--- conflicted
+++ resolved
@@ -1799,16 +1799,9 @@
   return cholesky_factorize_solve
 
 
-<<<<<<< HEAD
-def _factor_solve_i_dense(m: Model, d: Data, M: array3df, x: array2df, y: array2df):
-=======
 def _factor_solve_i_dense(
   m: Model, d: Data, M: wp.array3d(dtype=float), x: wp.array2d(dtype=float), y: wp.array2d(dtype=float)
 ):
-  # TODO(team): develop heuristic for block dim, or make configurable
-  block_dim = 32
-
->>>>>>> 5a39d254
   for tile in m.qM_tiles:
     wp.launch_tiled(
       _tile_cholesky_factorize_solve(tile),
