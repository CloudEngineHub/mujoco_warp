# Copyright 2025 The Newton Developers
#
# Licensed under the Apache License, Version 2.0 (the "License");
# you may not use this file except in compliance with the License.
# You may obtain a copy of the License at
#
#     http://www.apache.org/licenses/LICENSE-2.0
#
# Unless required by applicable law or agreed to in writing, software
# distributed under the License is distributed on an "AS IS" BASIS,
# WITHOUT WARRANTIES OR CONDITIONS OF ANY KIND, either express or implied.
# See the License for the specific language governing permissions and
# limitations under the License.
# ==============================================================================
import enum

import mujoco
import warp as wp

MJ_MINVAL = mujoco.mjMINVAL
MJ_MINIMP = mujoco.mjMINIMP  # minimum constraint impedance
MJ_MAXIMP = mujoco.mjMAXIMP  # maximum constraint impedance
MJ_NREF = mujoco.mjNREF
MJ_NIMP = mujoco.mjNIMP


class CamLightType(enum.IntEnum):
  """Type of camera light.

  Members:
    FIXED: pos and rot fixed in body
    TRACK: pos tracks body, rot fixed in global
    TRACKCOM: pos tracks subtree com, rot fixed in body
    TARGETBODY: pos fixed in body, rot tracks target body
    TARGETBODYCOM: pos fixed in body, rot tracks target subtree com
  """

  FIXED = mujoco.mjtCamLight.mjCAMLIGHT_FIXED
  TRACK = mujoco.mjtCamLight.mjCAMLIGHT_TRACK
  TRACKCOM = mujoco.mjtCamLight.mjCAMLIGHT_TRACKCOM
  TARGETBODY = mujoco.mjtCamLight.mjCAMLIGHT_TARGETBODY
  TARGETBODYCOM = mujoco.mjtCamLight.mjCAMLIGHT_TARGETBODYCOM


class DisableBit(enum.IntFlag):
  """Disable default feature bitflags.

  Members:
    CONSTRAINT:   entire constraint solver
    LIMIT:        joint and tendon limit constraints
    CONTACT:      contact constraints
    PASSIVE:      passive forces
    GRAVITY:      gravitational forces
    CLAMPCTRL:    clamp control to specified range
    ACTUATION:    apply actuation forces
    REFSAFE:      integrator safety: make ref[0]>=2*timestep
    EULERDAMP:    implicit damping for Euler integration
    FILTERPARENT: disable collisions between parent and child bodies
    SENSOR: sensors
  """

  CONSTRAINT = mujoco.mjtDisableBit.mjDSBL_CONSTRAINT
  LIMIT = mujoco.mjtDisableBit.mjDSBL_LIMIT
  CONTACT = mujoco.mjtDisableBit.mjDSBL_CONTACT
  PASSIVE = mujoco.mjtDisableBit.mjDSBL_PASSIVE
  GRAVITY = mujoco.mjtDisableBit.mjDSBL_GRAVITY
  CLAMPCTRL = mujoco.mjtDisableBit.mjDSBL_CLAMPCTRL
  ACTUATION = mujoco.mjtDisableBit.mjDSBL_ACTUATION
  REFSAFE = mujoco.mjtDisableBit.mjDSBL_REFSAFE
  EULERDAMP = mujoco.mjtDisableBit.mjDSBL_EULERDAMP
  FILTERPARENT = mujoco.mjtDisableBit.mjDSBL_FILTERPARENT
  SENSOR = mujoco.mjtDisableBit.mjDSBL_SENSOR
  # unsupported: EQUALITY, FRICTIONLOSS, MIDPHASE, WARMSTART


class TrnType(enum.IntEnum):
  """Type of actuator transmission.

  Members:
    JOINT: force on joint
    JOINTINPARENT: force on joint, expressed in parent frame
  """

  JOINT = mujoco.mjtTrn.mjTRN_JOINT
  JOINTINPARENT = mujoco.mjtTrn.mjTRN_JOINTINPARENT
  # unsupported: SITE, TENDON, SLIDERCRANK, BODY


class DynType(enum.IntEnum):
  """Type of actuator dynamics.

  Members:
    NONE: no internal dynamics; ctrl specifies force
    FILTEREXACT: linear filter: da/dt = (u-a) / tau, with exact integration
  """

  NONE = mujoco.mjtDyn.mjDYN_NONE
  FILTEREXACT = mujoco.mjtDyn.mjDYN_FILTEREXACT
  # unsupported: INTEGRATOR, FILTER, MUSCLE, USER


class GainType(enum.IntEnum):
  """Type of actuator gain.

  Members:
    FIXED: fixed gain
    AFFINE: const + kp*length + kv*velocity
  """

  FIXED = mujoco.mjtGain.mjGAIN_FIXED
  AFFINE = mujoco.mjtGain.mjGAIN_AFFINE
  # unsupported: MUSCLE, USER


class BiasType(enum.IntEnum):
  """Type of actuator bias.

  Members:
    NONE: no bias
    AFFINE: const + kp*length + kv*velocity
  """

  NONE = mujoco.mjtBias.mjBIAS_NONE
  AFFINE = mujoco.mjtBias.mjBIAS_AFFINE
  # unsupported: MUSCLE, USER


class JointType(enum.IntEnum):
  """Type of degree of freedom.

  Members:
    FREE:  global position and orientation (quat)       (7,)
    BALL:  orientation (quat) relative to parent        (4,)
    SLIDE: sliding distance along body-fixed axis       (1,)
    HINGE: rotation angle (rad) around body-fixed axis  (1,)
  """

  FREE = mujoco.mjtJoint.mjJNT_FREE
  BALL = mujoco.mjtJoint.mjJNT_BALL
  SLIDE = mujoco.mjtJoint.mjJNT_SLIDE
  HINGE = mujoco.mjtJoint.mjJNT_HINGE

  def dof_width(self) -> int:
    return {0: 6, 1: 3, 2: 1, 3: 1}[self.value]

  def qpos_width(self) -> int:
    return {0: 7, 1: 4, 2: 1, 3: 1}[self.value]


class ConeType(enum.IntEnum):
  """Type of friction cone.

  Members:
    PYRAMIDAL: pyramidal
    ELLIPTIC: elliptic
  """

  PYRAMIDAL = mujoco.mjtCone.mjCONE_PYRAMIDAL
  ELLIPTIC = mujoco.mjtCone.mjCONE_ELLIPTIC


class IntegratorType(enum.IntEnum):
  """Integrator mode.

  Members:
    EULER: semi-implicit Euler
    IMPLICITFAST: implicit in velocity, no rne derivative
  """

  EULER = mujoco.mjtIntegrator.mjINT_EULER
  IMPLICITFAST = mujoco.mjtIntegrator.mjINT_IMPLICITFAST
  # unsupported: RK4, IMPLICIT


class GeomType(enum.IntEnum):
  """Type of geometry.

  Members:
    PLANE: plane
    SPHERE: sphere
    CAPSULE: capsule
    BOX: box
  """

  PLANE = mujoco.mjtGeom.mjGEOM_PLANE
  SPHERE = mujoco.mjtGeom.mjGEOM_SPHERE
  CAPSULE = mujoco.mjtGeom.mjGEOM_CAPSULE
  BOX = mujoco.mjtGeom.mjGEOM_BOX
  # unsupported: HFIELD, ELLIPSOID, CYLINDER, MESH, SDF
  # ARROW*, LINE, LINEBOX, FLEX, SKIN, LABEL, TRIANGLE


class SolverType(enum.IntEnum):
  """Constraint solver algorithm.

  Members:
    CG: Conjugate gradient (primal)
    NEWTON: Newton (primal)
  """

  CG = mujoco.mjtSolver.mjSOL_CG
  NEWTON = mujoco.mjtSolver.mjSOL_NEWTON
  # unsupported: PGS


class SensorType(enum.IntEnum):
  """Type of sensor.

  Members:
    JOINTPOS: joint position
    JOINTVEL: joint velocity
    ACTUATORFRC: scalar actuator force
  """

  JOINTPOS = mujoco.mjtSensor.mjSENS_JOINTPOS
  JOINTVEL = mujoco.mjtSensor.mjSENS_JOINTVEL
  ACTUATORFRC = mujoco.mjtSensor.mjSENS_ACTUATORFRC


class EqType(enum.IntEnum):
  """Type of equality constraint.

  Members:
  """

  pass
  # unsupported: CONNECT, WELD, JOINT, TENDON, FLEX, DISTANCE


class WrapType(enum.IntEnum):
  """Type of tendon wrapping object.

  Members:
    JOINT: constant moment arm
  """

  JOINT = mujoco.mjtWrap.mjWRAP_JOINT
  # unsupported: PULLEY, SITE, SPHERE, CYLINDER


class vec5f(wp.types.vector(length=5, dtype=wp.float32)):
  pass


class vec10f(wp.types.vector(length=10, dtype=wp.float32)):
  pass


vec5 = vec5f
vec10 = vec10f
array2df = wp.array2d(dtype=wp.float32)
array3df = wp.array3d(dtype=wp.float32)


@wp.struct
class Option:
  """Physics options.

  Attributes:
    timestep: simulation timestep
    impratio: ratio of friction-to-normal contact impedance
    tolerance: main solver tolerance
    ls_tolerance: CG/Newton linesearch tolerance
    gravity: gravitational acceleration
    integrator: integration mode (mjtIntegrator)
    cone: type of friction cone (mjtCone)
    solver: solver algorithm (mjtSolver)
    iterations: number of main solver iterations
    ls_iterations: maximum number of CG/Newton linesearch iterations
    disableflags: bit flags for disabling standard features
    is_sparse: whether to use sparse representations
    ls_parallel: evaluate engine solver step sizes in parallel
  """

  timestep: float
  impratio: wp.float32
  tolerance: float
  ls_tolerance: float
  gravity: wp.vec3
  integrator: int
  cone: int
  solver: int
  iterations: int
  ls_iterations: int
  disableflags: int
  is_sparse: bool
  ls_parallel: bool


@wp.struct
class Statistic:
  """Model statistics (in qpos0).

  Attributes:
    meaninertia: mean diagonal inertia
  """

  meaninertia: float


@wp.struct
class Constraint:
  """Constraint data.

  Attributes:
    worldid: world id                                 (njmax,)
    J: constraint Jacobian                            (njmax, nv)
    pos: constraint position (equality, contact)      (njmax,)
    margin: inclusion margin (contact)                (njmax,)
    D: constraint mass                                (njmax,)
    aref: reference pseudo-acceleration               (njmax,)
    force: constraint force in constraint space       (njmax,)
    Jaref: Jac*qacc - aref                            (njmax,)
    Ma: M*qacc                                        (nworld, nv)
    grad: gradient of master cost                     (nworld, nv)
    grad_dot: dot(grad, grad)                         (nworld,)
    Mgrad: M / grad                                   (nworld, nv)
    search: linesearch vector                         (nworld, nv)
    search_dot: dot(search, search)                   (nworld,)
    gauss: gauss Cost                                 (nworld,)
    cost: constraint + Gauss cost                     (nworld,)
    prev_cost: cost from previous iter                (nworld,)
    solver_niter: number of solver iterations         (nworld,)
    active: active (quadratic) constraints            (njmax,)
    gtol: linesearch termination tolerance            (nworld,)
    mv: qM @ search                                   (nworld, nv)
    jv: efc_J @ search                                (njmax,)
    quad: quadratic cost coefficients                 (njmax, 3)
    quad_gauss: quadratic cost gauss coefficients     (nworld, 3)
    h: cone hessian                                   (nworld, nv, nv)
    alpha: line search step size                      (nworld,)
    prev_grad: previous grad                          (nworld, nv)
    prev_Mgrad: previous Mgrad                        (nworld, nv)
    beta: polak-ribiere beta                          (nworld,)
    beta_num: numerator of beta                       (nworld,)
    beta_den: denominator of beta                     (nworld,)
    done: solver done                                 (nworld,)
    ls_done: linesearch done                          (nworld,)
    p0: initial point                                 (nworld, 3)
    lo: low point bounding the line search interval   (nworld, 3)
    lo_alpha: alpha for low point                     (nworld,)
    hi: high point bounding the line search interval  (nworld, 3)
    hi_alpha: alpha for high point                    (nworld,)
    lo_next: next low point                           (nworld, 3)
    lo_next_alpha: alpha for next low point           (nworld,)
    hi_next: next high point                          (nworld, 3)
    hi_next_alpha: alpha for next high point          (nworld,)
    mid: loss at mid_alpha                            (nworld, 3)
    mid_alpha: midpoint between lo_alpha and hi_alpha (nworld,)
    cost_candidate: costs associated with step sizes  (nworld, nlsp)
    quad_total_candidate: quad_total for step sizes   (nworld, nlsp, 3)
    fri: friction of regularized cone                 (nconmax, 6)
    dm: regularized constraint mass                   (nconmax,)
    u: friction cone (normal and tangents)            (nconmax, 6)
    hcone: cone Hessian                               (nconmax, 6, 6)
  """

  worldid: wp.array(dtype=wp.int32, ndim=1)
  J: wp.array(dtype=wp.float32, ndim=2)
  pos: wp.array(dtype=wp.float32, ndim=1)
  margin: wp.array(dtype=wp.float32, ndim=1)
  D: wp.array(dtype=wp.float32, ndim=1)
  aref: wp.array(dtype=wp.float32, ndim=1)
  force: wp.array(dtype=wp.float32, ndim=1)
  Jaref: wp.array(dtype=wp.float32, ndim=1)
  Ma: wp.array(dtype=wp.float32, ndim=2)
  grad: wp.array(dtype=wp.float32, ndim=2)
  grad_dot: wp.array(dtype=wp.float32, ndim=1)
  Mgrad: wp.array(dtype=wp.float32, ndim=2)
  search: wp.array(dtype=wp.float32, ndim=2)
  search_dot: wp.array(dtype=wp.float32, ndim=1)
  gauss: wp.array(dtype=wp.float32, ndim=1)
  cost: wp.array(dtype=wp.float32, ndim=1)
  prev_cost: wp.array(dtype=wp.float32, ndim=1)
  solver_niter: wp.array(dtype=wp.int32, ndim=1)
  active: wp.array(dtype=wp.int32, ndim=1)
  gtol: wp.array(dtype=wp.float32, ndim=1)
  mv: wp.array(dtype=wp.float32, ndim=2)
  jv: wp.array(dtype=wp.float32, ndim=1)
  quad: wp.array(dtype=wp.vec3f, ndim=1)
  quad_gauss: wp.array(dtype=wp.vec3f, ndim=1)
  h: wp.array(dtype=wp.float32, ndim=3)
  alpha: wp.array(dtype=wp.float32, ndim=1)
  prev_grad: wp.array(dtype=wp.float32, ndim=2)
  prev_Mgrad: wp.array(dtype=wp.float32, ndim=2)
  beta: wp.array(dtype=wp.float32, ndim=1)
  beta_num: wp.array(dtype=wp.float32, ndim=1)
  beta_den: wp.array(dtype=wp.float32, ndim=1)
  done: wp.array(dtype=bool, ndim=1)
  # linesearch
  ls_done: wp.array(dtype=bool, ndim=1)
  p0: wp.array(dtype=wp.vec3, ndim=1)
  lo: wp.array(dtype=wp.vec3, ndim=1)
  lo_alpha: wp.array(dtype=wp.float32, ndim=1)
  hi: wp.array(dtype=wp.vec3, ndim=1)
  hi_alpha: wp.array(dtype=wp.float32, ndim=1)
  lo_next: wp.array(dtype=wp.vec3, ndim=1)
  lo_next_alpha: wp.array(dtype=wp.float32, ndim=1)
  hi_next: wp.array(dtype=wp.vec3, ndim=1)
  hi_next_alpha: wp.array(dtype=wp.float32, ndim=1)
  mid: wp.array(dtype=wp.vec3, ndim=1)
  mid_alpha: wp.array(dtype=wp.float32, ndim=1)
  cost_candidate: wp.array(dtype=wp.float32, ndim=2)
  quad_total_candidate: wp.array(dtype=wp.vec3f, ndim=2)
  # elliptic cone
  fri: wp.array(dtype=wp.float32, ndim=2)
  dm: wp.array(dtype=wp.float32, ndim=1)
  u: wp.array(dtype=wp.float32, ndim=2)
  hcone: wp.array(dtype=wp.float32, ndim=3)
  middle_zone: wp.array(dtype=bool, ndim=1)
  uu: wp.array(dtype=wp.float32, ndim=1)
  v0: wp.array(dtype=wp.float32, ndim=1)
  uv: wp.array(dtype=wp.float32, ndim=1)
  vv: wp.array(dtype=wp.float32, ndim=1)


@wp.struct
class Model:
  """Model definition and parameters.

  Attributes:
    nq: number of generalized coordinates = dim              ()
    nv: number of degrees of freedom = dim                   ()
    nu: number of actuators/controls = dim                   ()
    na: number of activation states = dim                    ()
    nbody: number of bodies                                  ()
    njnt: number of joints                                   ()
    ngeom: number of geoms                                   ()
    nsite: number of sites                                   ()
    ncam: number of cameras                                  ()
    nlight: number of lights                                 ()
    nexclude: number of excluded geom pairs                  ()
    nmocap: number of mocap bodies                           ()
    nM: number of non-zeros in sparse inertia matrix         ()
    ntendon: number of tendons                               ()
    nwrap: number of wrap objects in all tendon paths        ()
    nsensor: number of sensors                               ()
    nsensordata: number of elements in sensor data vector    ()
    nlsp: number of step sizes for parallel linsearch        ()
    opt: physics options
    stat: model statistics
    qpos0: qpos values at default pose                       (nq,)
    qpos_spring: reference pose for springs                  (nq,)
    body_tree: BFS ordering of body ids
    body_treeadr: starting index of each body tree level
    actuator_moment_offset_nv: tiling configuration
    actuator_moment_offset_nu: tiling configuration
    actuator_moment_tileadr: tiling configuration
    actuator_moment_tilesize_nv: tiling configuration
    actuator_moment_tilesize_nu: tiling configuration
    alpha_candidate: step size candidates for engine solver  (nlsp,)
    qM_fullm_i: sparse mass matrix addressing
    qM_fullm_j: sparse mass matrix addressing
    qM_mulm_i: sparse mass matrix addressing
    qM_mulm_j: sparse mass matrix addressing
    qM_madr_ij: sparse mass matrix addressing
    qLD_update_tree: dof tree ordering for qLD updates
    qLD_update_treeadr: index of each dof tree level
    M_rownnz: number of non-zeros in each row of qM             (nv,)
    M_rowadr: index of each row in qM                           (nv,)
    M_colind: column indices of non-zeros in qM                 (nM,)
    mapM2M: index mapping from M (legacy) to M (CSR)            (nM)
    qLD_tile: tiling configuration
    qLD_tileadr: tiling configuration
    qLD_tilesize: tiling configuration
    body_parentid: id of body's parent                       (nbody,)
    body_rootid: id of root above body                       (nbody,)
    body_weldid: id of body that this body is welded to      (nbody,)
    body_mocapid: id of mocap data; -1: none                 (nbody,)
    body_jntnum: number of joints for this body              (nbody,)
    body_jntadr: start addr of joints; -1: no joints         (nbody,)
    body_dofnum: number of motion degrees of freedom         (nbody,)
    body_dofadr: start addr of dofs; -1: no dofs             (nbody,)
    body_geomnum: number of geoms                            (nbody,)
    body_geomadr: start addr of geoms; -1: no geoms          (nbody,)
    body_pos: position offset rel. to parent body            (nbody, 3)
    body_quat: orientation offset rel. to parent body        (nbody, 4)
    body_ipos: local position of center of mass              (nbody, 3)
    body_iquat: local orientation of inertia ellipsoid       (nbody, 4)
    body_mass: mass                                          (nbody,)
    subtree_mass: mass of subtree                            (nbody,)
    body_inertia: diagonal inertia in ipos/iquat frame       (nbody, 3)
    body_invweight0: mean inv inert in qpos0 (trn, rot)      (nbody, 2)
    body_contype: OR over all geom contypes                  (nbody,)
    body_conaffinity: OR over all geom conaffinities         (nbody,)
    jnt_type: type of joint (mjtJoint)                       (njnt,)
    jnt_qposadr: start addr in 'qpos' for joint's data       (njnt,)
    jnt_dofadr: start addr in 'qvel' for joint's data        (njnt,)
    jnt_bodyid: id of joint's body                           (njnt,)
    jnt_limited: does joint have limits                      (njnt,)
    jnt_actfrclimited: does joint have actuator force limits (njnt,)
    jnt_solref: constraint solver reference: limit           (njnt, mjNREF)
    jnt_solimp: constraint solver impedance: limit           (njnt, mjNIMP)
    jnt_pos: local anchor position                           (njnt, 3)
    jnt_axis: local joint axis                               (njnt, 3)
    jnt_stiffness: stiffness coefficient                     (njnt,)
    jnt_range: joint limits                                  (njnt, 2)
    jnt_actfrcrange: range of total actuator force           (njnt, 2)
    jnt_margin: min distance for limit detection             (njnt,)
    jnt_limited_slide_hinge_adr: limited/slide/hinge jntadr
    dof_bodyid: id of dof's body                             (nv,)
    dof_jntid: id of dof's joint                             (nv,)
    dof_parentid: id of dof's parent; -1: none               (nv,)
    dof_Madr: dof address in M-diagonal                      (nv,)
    dof_armature: dof armature inertia/mass                  (nv,)
    dof_damping: damping coefficient                         (nv,)
    dof_invweight0: diag. inverse inertia in qpos0           (nv,)
    dof_tri_row: np.tril_indices                             (mjm.nv)[0]
    dof_tri_col: np.tril_indices                             (mjm.nv)[1]
    geom_type: geometric type (mjtGeom)                      (ngeom,)
    geom_contype: geom contact type                          (ngeom,)
    geom_conaffinity: geom contact affinity                  (ngeom,)
    geom_condim: contact dimensionality (1, 3, 4, 6)         (ngeom,)
    geom_bodyid: id of geom's body                           (ngeom,)
    geom_dataid: id of geom's mesh/hfield; -1: none          (ngeom,)
    geom_priority: geom contact priority                     (ngeom,)
    geom_solmix: mixing coef for solref/imp in geom pair     (ngeom,)
    geom_solref: constraint solver reference: contact        (ngeom, mjNREF)
    geom_solimp: constraint solver impedance: contact        (ngeom, mjNIMP)
    geom_size: geom-specific size parameters                 (ngeom, 3)
    geom_aabb: bounding box, (center, size)                  (ngeom, 6)
    geom_rbound: radius of bounding sphere                   (ngeom,)
    geom_pos: local position offset rel. to body             (ngeom, 3)
    geom_quat: local orientation offset rel. to body         (ngeom, 4)
    geom_friction: friction for (slide, spin, roll)          (ngeom, 3)
    geom_margin: detect contact if dist<margin               (ngeom,)
    geom_gap: include in solver if dist<margin-gap           (ngeom,)
    site_bodyid: id of site's body                           (nsite,)
    site_pos: local position offset rel. to body             (nsite, 3)
    site_quat: local orientation offset rel. to body         (nsite, 4)
    cam_mode: camera tracking mode (mjtCamLight)             (ncam,)
    cam_bodyid: id of camera's body                          (ncam,)
    cam_targetbodyid: id of targeted body; -1: none          (ncam,)
    cam_pos: position rel. to body frame                     (ncam, 3)
    cam_quat: orientation rel. to body frame                 (ncam, 4)
    cam_poscom0: global position rel. to sub-com in qpos0    (ncam, 3)
    cam_pos0: Cartesian camera position                      (nworld, ncam, 3)
    cam_mat0: Cartesian camera orientation                   (nworld, ncam, 3, 3)
    light_mode: light tracking mode (mjtCamLight)            (nlight,)
    light_bodyid: id of light's body                         (nlight,)
    light_targetbodyid: id of targeted body; -1: none        (nlight,)
    light_pos: position rel. to body frame                   (nlight, 3)
    light_dir: direction rel. to body frame                  (nlight, 3)
    light_poscom0: global position rel. to sub-com in qpos0  (nlight, 3)
    light_pos0: global position rel. to body in qpos0        (nworld, nlight, 3)
    light_dir0: global direction in qpos0                    (nworld, nlight, 3)
    mesh_vertadr: first vertex address                       (nmesh,)
    mesh_vertnum: number of vertices                         (nmesh,)
    mesh_vert: vertex positions for all meshes               (nmeshvert, 3)
    actuator_trntype: transmission type (mjtTrn)             (nu,)
    actuator_dyntype: dynamics type (mjtDyn)                 (nu,)
    actuator_gaintype: gain type (mjtGain)                   (nu,)
    actuator_biastype: bias type (mjtBias)                   (nu,)
    actuator_trnid: transmission id: joint, tendon, site     (nu, 2)
    actuator_actadr: first activation address; -1: stateless (nu,)
    actuator_ctrllimited: is control limited                 (nu,)
    actuator_forcelimited: is force limited                  (nu,)
    actuator_actlimited: is activation limited               (nu,)
    actuator_dynprm: dynamics parameters                     (nu, mjNDYN)
    actuator_gainprm: gain parameters                        (nu, mjNGAIN)
    actuator_biasprm: bias parameters                        (nu, mjNBIAS)
    actuator_ctrlrange: range of controls                    (nu, 2)
    actuator_forcerange: range of forces                     (nu, 2)
    actuator_actrange: range of activations                  (nu, 2)
    actuator_gear: scale length and transmitted force        (nu, 6)
    exclude_signature: body1 << 16 + body2                   (nexclude,)
    actuator_affine_bias_gain: affine bias/gain present
<<<<<<< HEAD
    condim_max: maximum condim
=======
    tendon_adr: address of first object in tendon's path     (ntendon,)
    tendon_num: number of objects in tendon's path           (ntendon,)
    wrap_objid: object id: geom, site, joint                 (nwrap,)
    wrap_prm: divisor, joint coef, or site id                (nwrap,)
    wrap_type: wrap object type (mjtWrap)                    (nwrap,)
    tendon_jnt_adr: joint tendon address                     (<=nwrap,)
    wrap_jnt_adr: addresses for joint tendon wrap object     (<=nwrap,)
    sensor_type: sensor type (mjtSensor)                     (nsensor,)
    sensor_datatype: numeric data type (mjtDataType)         (nsensor,)
    sensor_objtype: type of sensorized object (mjtObj)       (nsensor,)
    sensor_objid: id of sensorized object                    (nsensor,)
    sensor_reftype: type of reference frame (mjtObj)         (nsensor,)
    sensor_refid: id of reference frame; -1: global frame    (nsensor,)
    sensor_dim: number of scalar outputs                     (nsensor,)
    sensor_adr: address in sensor array                      (nsensor,)
    sensor_cutoff: cutoff for real and positive; 0: ignore   (nsensor,)
    sensor_pos_adr: addresses for position sensors           (<=nsensor,)
    sensor_vel_adr: addresses for velocity sensors           (<=nsensor,)
    sensor_acc_adr: addresses for acceleration sensors       (<=nsensor,)
>>>>>>> 66b415b1
  """

  nq: int
  nv: int
  nu: int
  na: int
  nbody: int
  njnt: int
  ngeom: int
  nsite: int
  ncam: int
  nlight: int
  nexclude: int
  nmocap: int
  nM: int
  ntendon: int
  nwrap: int
  nsensor: int
  nsensordata: int
  nlsp: int  # warp only
  opt: Option
  stat: Statistic
  qpos0: wp.array(dtype=wp.float32, ndim=1)
  qpos_spring: wp.array(dtype=wp.float32, ndim=1)
  body_tree: wp.array(dtype=wp.int32, ndim=1)  # warp only
  body_treeadr: wp.array(dtype=wp.int32, ndim=1)  # warp only
  actuator_moment_offset_nv: wp.array(dtype=wp.int32, ndim=1)  # warp only
  actuator_moment_offset_nu: wp.array(dtype=wp.int32, ndim=1)  # warp only
  actuator_moment_tileadr: wp.array(dtype=wp.int32, ndim=1)  # warp only
  actuator_moment_tilesize_nv: wp.array(dtype=wp.int32, ndim=1)  # warp only
  actuator_moment_tilesize_nu: wp.array(dtype=wp.int32, ndim=1)  # warp only
  alpha_candidate: wp.array(dtype=wp.float32, ndim=1)  # warp only
  qM_fullm_i: wp.array(dtype=wp.int32, ndim=1)  # warp only
  qM_fullm_j: wp.array(dtype=wp.int32, ndim=1)  # warp only
  qM_mulm_i: wp.array(dtype=wp.int32, ndim=1)  # warp only
  qM_mulm_j: wp.array(dtype=wp.int32, ndim=1)  # warp only
  qM_madr_ij: wp.array(dtype=wp.int32, ndim=1)  # warp only
  qLD_update_tree: wp.array(dtype=wp.vec3i, ndim=1)  # warp only
  qLD_update_treeadr: wp.array(dtype=wp.int32, ndim=1)  # warp only
  M_rownnz: wp.array(dtype=wp.int32, ndim=1)
  M_rowadr: wp.array(dtype=wp.int32, ndim=1)
  M_colind: wp.array(dtype=wp.int32, ndim=1)
  mapM2M: wp.array(dtype=wp.int32, ndim=1)
  qLD_tile: wp.array(dtype=wp.int32, ndim=1)  # warp only
  qLD_tileadr: wp.array(dtype=wp.int32, ndim=1)  # warp only
  qLD_tilesize: wp.array(dtype=wp.int32, ndim=1)  # warp only
  body_parentid: wp.array(dtype=wp.int32, ndim=1)
  body_rootid: wp.array(dtype=wp.int32, ndim=1)
  body_weldid: wp.array(dtype=wp.int32, ndim=1)
  body_mocapid: wp.array(dtype=wp.int32, ndim=1)
  body_jntnum: wp.array(dtype=wp.int32, ndim=1)
  body_jntadr: wp.array(dtype=wp.int32, ndim=1)
  body_dofnum: wp.array(dtype=wp.int32, ndim=1)
  body_dofadr: wp.array(dtype=wp.int32, ndim=1)
  body_geomnum: wp.array(dtype=wp.int32, ndim=1)
  body_geomadr: wp.array(dtype=wp.int32, ndim=1)
  body_pos: wp.array(dtype=wp.vec3, ndim=1)
  body_quat: wp.array(dtype=wp.quat, ndim=1)
  body_ipos: wp.array(dtype=wp.vec3, ndim=1)
  body_iquat: wp.array(dtype=wp.quat, ndim=1)
  body_mass: wp.array(dtype=wp.float32, ndim=1)
  subtree_mass: wp.array(dtype=wp.float32, ndim=1)
  body_inertia: wp.array(dtype=wp.vec3, ndim=1)
  body_invweight0: wp.array(dtype=wp.float32, ndim=2)
  body_contype: wp.array(dtype=wp.int32, ndim=1)
  body_conaffinity: wp.array(dtype=wp.int32, ndim=1)
  jnt_type: wp.array(dtype=wp.int32, ndim=1)
  jnt_qposadr: wp.array(dtype=wp.int32, ndim=1)
  jnt_dofadr: wp.array(dtype=wp.int32, ndim=1)
  jnt_bodyid: wp.array(dtype=wp.int32, ndim=1)
  jnt_limited: wp.array(dtype=wp.int32, ndim=1)
  jnt_actfrclimited: wp.array(dtype=wp.bool, ndim=1)
  jnt_solref: wp.array(dtype=wp.vec2, ndim=1)
  jnt_solimp: wp.array(dtype=vec5, ndim=1)
  jnt_pos: wp.array(dtype=wp.vec3, ndim=1)
  jnt_axis: wp.array(dtype=wp.vec3, ndim=1)
  jnt_stiffness: wp.array(dtype=wp.float32, ndim=1)
  jnt_range: wp.array(dtype=wp.float32, ndim=2)
  jnt_actfrcrange: wp.array(dtype=wp.vec2, ndim=1)
  jnt_margin: wp.array(dtype=wp.float32, ndim=1)
  jnt_limited_slide_hinge_adr: wp.array(dtype=wp.int32, ndim=1)  # warp only
  dof_bodyid: wp.array(dtype=wp.int32, ndim=1)
  dof_jntid: wp.array(dtype=wp.int32, ndim=1)
  dof_parentid: wp.array(dtype=wp.int32, ndim=1)
  dof_Madr: wp.array(dtype=wp.int32, ndim=1)
  dof_armature: wp.array(dtype=wp.float32, ndim=1)
  dof_damping: wp.array(dtype=wp.float32, ndim=1)
  dof_invweight0: wp.array(dtype=wp.float32, ndim=1)
  dof_tri_row: wp.array(dtype=wp.int32, ndim=1)  # warp only
  dof_tri_col: wp.array(dtype=wp.int32, ndim=1)  # warp only
  geom_type: wp.array(dtype=wp.int32, ndim=1)
  geom_contype: wp.array(dtype=wp.int32, ndim=1)
  geom_conaffinity: wp.array(dtype=wp.int32, ndim=1)
  geom_condim: wp.array(dtype=wp.int32, ndim=1)
  geom_bodyid: wp.array(dtype=wp.int32, ndim=1)
  geom_dataid: wp.array(dtype=wp.int32, ndim=1)
  geom_priority: wp.array(dtype=wp.int32, ndim=1)
  geom_solmix: wp.array(dtype=wp.float32, ndim=1)
  geom_solref: wp.array(dtype=wp.vec2, ndim=1)
  geom_solimp: wp.array(dtype=vec5, ndim=1)
  geom_size: wp.array(dtype=wp.vec3, ndim=1)
  geom_aabb: wp.array(dtype=wp.vec3, ndim=2)
  geom_rbound: wp.array(dtype=wp.float32, ndim=1)
  geom_pos: wp.array(dtype=wp.vec3, ndim=1)
  geom_quat: wp.array(dtype=wp.quat, ndim=1)
  geom_friction: wp.array(dtype=wp.vec3, ndim=1)
  geom_margin: wp.array(dtype=wp.float32, ndim=1)
  geom_gap: wp.array(dtype=wp.float32, ndim=1)
  site_bodyid: wp.array(dtype=wp.int32, ndim=1)
  site_pos: wp.array(dtype=wp.vec3, ndim=1)
  site_quat: wp.array(dtype=wp.quat, ndim=1)
  cam_mode: wp.array(dtype=wp.int32, ndim=1)
  cam_bodyid: wp.array(dtype=wp.int32, ndim=1)
  cam_targetbodyid: wp.array(dtype=wp.int32, ndim=1)
  cam_pos: wp.array(dtype=wp.vec3, ndim=1)
  cam_quat: wp.array(dtype=wp.quat, ndim=1)
  cam_poscom0: wp.array(dtype=wp.vec3, ndim=1)
  cam_pos0: wp.array(dtype=wp.vec3, ndim=1)
  cam_mat0: wp.array(dtype=wp.mat33, ndim=1)
  light_mode: wp.array(dtype=wp.int32, ndim=1)
  light_bodyid: wp.array(dtype=wp.int32, ndim=1)
  light_targetbodyid: wp.array(dtype=wp.int32, ndim=1)
  light_pos: wp.array(dtype=wp.vec3, ndim=1)
  light_dir: wp.array(dtype=wp.vec3, ndim=1)
  light_poscom0: wp.array(dtype=wp.vec3, ndim=1)
  light_pos0: wp.array(dtype=wp.vec3, ndim=1)
  light_dir0: wp.array(dtype=wp.vec3, ndim=1)
  mesh_vertadr: wp.array(dtype=wp.int32, ndim=1)
  mesh_vertnum: wp.array(dtype=wp.int32, ndim=1)
  mesh_vert: wp.array(dtype=wp.vec3, ndim=1)
  actuator_trntype: wp.array(dtype=wp.int32, ndim=1)
  actuator_dyntype: wp.array(dtype=wp.int32, ndim=1)
  actuator_gaintype: wp.array(dtype=wp.int32, ndim=1)
  actuator_biastype: wp.array(dtype=wp.int32, ndim=1)
  actuator_trnid: wp.array(dtype=wp.int32, ndim=2)
  actuator_actadr: wp.array(dtype=wp.int32, ndim=1)
  actuator_ctrllimited: wp.array(dtype=wp.bool, ndim=1)
  actuator_forcelimited: wp.array(dtype=wp.bool, ndim=1)
  actuator_actlimited: wp.array(dtype=wp.bool, ndim=1)
  actuator_dynprm: wp.array(dtype=vec10f, ndim=1)
  actuator_gainprm: wp.array(dtype=wp.float32, ndim=2)
  actuator_biasprm: wp.array(dtype=wp.float32, ndim=2)
  actuator_ctrlrange: wp.array(dtype=wp.vec2, ndim=1)
  actuator_forcerange: wp.array(dtype=wp.vec2, ndim=1)
  actuator_actrange: wp.array(dtype=wp.vec2, ndim=1)
  actuator_gear: wp.array(dtype=wp.spatial_vector, ndim=1)
  exclude_signature: wp.array(dtype=wp.int32, ndim=1)
  actuator_affine_bias_gain: bool  # warp only
<<<<<<< HEAD
  condim_max: int  # warp only
=======
  tendon_adr: wp.array(dtype=wp.int32, ndim=1)
  tendon_num: wp.array(dtype=wp.int32, ndim=1)
  wrap_objid: wp.array(dtype=wp.int32, ndim=1)
  wrap_prm: wp.array(dtype=wp.float32, ndim=1)
  wrap_type: wp.array(dtype=wp.int32, ndim=1)
  tendon_jnt_adr: wp.array(dtype=wp.int32, ndim=1)  # warp only
  wrap_jnt_adr: wp.array(dtype=wp.int32, ndim=1)  # warp only
  sensor_type: wp.array(dtype=wp.int32, ndim=1)
  sensor_datatype: wp.array(dtype=wp.int32, ndim=1)
  sensor_objtype: wp.array(dtype=wp.int32, ndim=1)
  sensor_objid: wp.array(dtype=wp.int32, ndim=1)
  sensor_reftype: wp.array(dtype=wp.int32, ndim=1)
  sensor_refid: wp.array(dtype=wp.int32, ndim=1)
  sensor_dim: wp.array(dtype=wp.int32, ndim=1)
  sensor_adr: wp.array(dtype=wp.int32, ndim=1)
  sensor_cutoff: wp.array(dtype=wp.float32, ndim=1)
  sensor_pos_adr: wp.array(dtype=wp.int32, ndim=1)  # warp only
  sensor_vel_adr: wp.array(dtype=wp.int32, ndim=1)  # warp only
  sensor_acc_adr: wp.array(dtype=wp.int32, ndim=1)  # warp only
>>>>>>> 66b415b1


@wp.struct
class Contact:
  """Contact data.

  Attributes:
    dist: distance between nearest points; neg: penetration
    pos: position of contact point: midpoint between geoms
    frame: normal is in [0-2], points from geom[0] to geom[1]
    includemargin: include if dist<includemargin=margin-gap
    friction: tangent1, 2, spin, roll1, 2
    solref: constraint solver reference, normal direction
    solreffriction: constraint solver reference, friction directions
    solimp: constraint solver impedance
    dim: contact space dimensionality: 1, 3, 4 or 6
    geom: geom ids; -1 for flex
    efc_address: address in efc; -1: not included
    worldid: world id
  """

  dist: wp.array(dtype=wp.float32, ndim=1)
  pos: wp.array(dtype=wp.vec3f, ndim=1)
  frame: wp.array(dtype=wp.mat33f, ndim=1)
  includemargin: wp.array(dtype=wp.float32, ndim=1)
  friction: wp.array(dtype=vec5, ndim=1)
  solref: wp.array(dtype=wp.vec2f, ndim=1)
  solreffriction: wp.array(dtype=wp.vec2f, ndim=1)
  solimp: wp.array(dtype=vec5, ndim=1)
  dim: wp.array(dtype=wp.int32, ndim=1)
  geom: wp.array(dtype=wp.vec2i, ndim=1)
  efc_address: wp.array(dtype=wp.int32, ndim=2)
  worldid: wp.array(dtype=wp.int32, ndim=1)


@wp.struct
class Data:
  """Dynamic state that updates each step.

  Attributes:
    ncon: number of detected contacts                           ()
    ne: number of equality constraints                          ()
    nf: number of friction constraints                          ()
    nl: number of limit constraints                             ()
    nefc: number of constraints                                 (nworld,)
    time: simulation time                                       ()
    qpos: position                                              (nworld, nq)
    qvel: velocity                                              (nworld, nv)
    act: actuator activation                                    (nworld, na)
    qacc_warmstart: acceleration used for warmstart             (nworld, nv)
    ctrl: control                                               (nworld, nu)
    qfrc_applied: applied generalized force                     (nworld, nv)
    xfrc_applied: applied Cartesian force/torque                (nworld, nbody, 6)
    mocap_pos: position of mocap bodies                         (nworld, nmocap, 3)
    mocap_quat: orientation of mocap bodies                     (nworld, nmocap, 4)
    qacc: acceleration                                          (nworld, nv)
    act_dot: time-derivative of actuator activation             (nworld, na)
    xpos: Cartesian position of body frame                      (nworld, nbody, 3)
    xquat: Cartesian orientation of body frame                  (nworld, nbody, 4)
    xmat: Cartesian orientation of body frame                   (nworld, nbody, 3, 3)
    xipos: Cartesian position of body com                       (nworld, nbody, 3)
    ximat: Cartesian orientation of body inertia                (nworld, nbody, 3, 3)
    xanchor: Cartesian position of joint anchor                 (nworld, njnt, 3)
    xaxis: Cartesian joint axis                                 (nworld, njnt, 3)
    geom_xpos: Cartesian geom position                          (nworld, ngeom, 3)
    geom_xmat: Cartesian geom orientation                       (nworld, ngeom, 3, 3)
    site_xpos: Cartesian site position                          (nworld, nsite, 3)
    site_xmat: Cartesian site orientation                       (nworld, nsite, 3, 3)
    cam_xpos: Cartesian camera position                         (nworld, ncam, 3)
    cam_xmat: Cartesian camera orientation                      (nworld, ncam, 3, 3)
    light_xpos: Cartesian light position                        (nworld, nlight, 3)
    light_xdir: Cartesian light direction                       (nworld, nlight, 3)
    subtree_com: center of mass of each subtree                 (nworld, nbody, 3)
    cdof: com-based motion axis of each dof (rot:lin)           (nworld, nv, 6)
    cinert: com-based body inertia and mass                     (nworld, nbody, 10)
    actuator_length: actuator lengths                           (nworld, nu)
    actuator_moment: actuator moments                           (nworld, nu, nv)
    crb: com-based composite inertia and mass                   (nworld, nbody, 10)
    qM: total inertia (sparse) (nworld, 1, nM) or               (nworld, nv, nv) if dense
    qLD: L'*D*L factorization of M (sparse) (nworld, 1, nM) or  (nworld, nv, nv) if dense
    qLDiagInv: 1/diag(D)                                        (nworld, nv)
    actuator_velocity: actuator velocities                      (nworld, nu)
    cvel: com-based velocity (rot:lin)                          (nworld, nbody, 6)
    cdof_dot: time-derivative of cdof (rot:lin)                 (nworld, nv, 6)
    qfrc_bias: C(qpos,qvel)                                     (nworld, nv)
    qfrc_spring: passive spring force                           (nworld, nv)
    qfrc_damper: passive damper force                           (nworld, nv)
    qfrc_passive: total passive force                           (nworld, nv)
    actuator_force: actuator force in actuation space           (nworld, nu)
    qfrc_actuator: actuator force                               (nworld, nv)
    qfrc_smooth: net unconstrained force                        (nworld, nv)
    qacc_smooth: unconstrained acceleration                     (nworld, nv)
    qfrc_constraint: constraint force                           (nworld, nv)
    contact: contact data
    efc: constraint data
    nworld: number of worlds                                    ()
    nconmax: maximum number of contacts                         ()
    njmax: maximum number of constraints                        ()
    rne_cacc: arrays used for smooth.rne                        (nworld, nbody, 6)
    rne_cfrc: arrays used for smooth.rne                        (nworld, nbody, 6)
    qfrc_integration: temporary array for integration           (nworld, nv)
    qacc_integration: temporary array for integration           (nworld, nv)
    act_vel_integration: temporary array for integration        (nworld, nu)
    qM_integration: temporary array for integration             (same shape as qM)
    qLD_integration: temporary array for integration            (same shape as qLD)
    qLDiagInv_integration: temporary array for integration      (nworld, nv)
    boxes_sorted: min, max of sorted bounding boxes             (nworld, ngeom, 2)
    box_projections_lower: broadphase context                   (2*nworld, ngeom)
    box_projections_upper: broadphase context                   (nworld, ngeom)
    box_sorting_indexer: broadphase context                     (2*nworld, ngeom)
    ranges: broadphase context                                  (nworld, ngeom)
    cumulative_sum: broadphase context                          (nworld*ngeom,)
    segment_indices: broadphase context                         (nworld+1,)
    dyn_geom_aabb: dynamic geometry axis-aligned bounding boxes (nworld, ngeom, 2)
    collision_pair: collision pairs from broadphase             (nconmax,)
    collision_type: collision types from broadphase             (nconmax,)
    collision_worldid: collision world ids from broadphase      (nconmax,)
    ncollision: collision count from broadphase                 ()
    ten_length: tendon lengths                                  (ntendon,)
    ten_J: tendon Jacobian                                      (ntendon, nv)
    sensordata: sensor data array                               (nsensordata,)
  """

  ncon: wp.array(dtype=wp.int32, ndim=1)
  ne: int
  nf: int
  nl: wp.array(dtype=wp.int32, ndim=1)
  nefc: wp.array(dtype=wp.int32, ndim=1)
  time: float
  qpos: wp.array(dtype=wp.float32, ndim=2)
  qvel: wp.array(dtype=wp.float32, ndim=2)
  act: wp.array(dtype=wp.float32, ndim=2)
  qacc_warmstart: wp.array(dtype=wp.float32, ndim=2)
  ctrl: wp.array(dtype=wp.float32, ndim=2)
  qfrc_applied: wp.array(dtype=wp.float32, ndim=2)
  xfrc_applied: wp.array(dtype=wp.spatial_vector, ndim=2)
  mocap_pos: wp.array(dtype=wp.vec3, ndim=2)
  mocap_quat: wp.array(dtype=wp.quat, ndim=2)
  qacc: wp.array(dtype=wp.float32, ndim=2)
  act_dot: wp.array(dtype=wp.float32, ndim=2)
  xpos: wp.array(dtype=wp.vec3, ndim=2)
  xquat: wp.array(dtype=wp.quat, ndim=2)
  xmat: wp.array(dtype=wp.mat33, ndim=2)
  xipos: wp.array(dtype=wp.vec3, ndim=2)
  ximat: wp.array(dtype=wp.mat33, ndim=2)
  xanchor: wp.array(dtype=wp.vec3, ndim=2)
  xaxis: wp.array(dtype=wp.vec3, ndim=2)
  geom_xpos: wp.array(dtype=wp.vec3, ndim=2)
  geom_xmat: wp.array(dtype=wp.mat33, ndim=2)
  site_xpos: wp.array(dtype=wp.vec3, ndim=2)
  site_xmat: wp.array(dtype=wp.mat33, ndim=2)
  cam_xpos: wp.array(dtype=wp.vec3, ndim=2)
  cam_xmat: wp.array(dtype=wp.mat33, ndim=2)
  light_xpos: wp.array(dtype=wp.vec3, ndim=2)
  light_xdir: wp.array(dtype=wp.vec3, ndim=2)
  subtree_com: wp.array(dtype=wp.vec3, ndim=2)
  cdof: wp.array(dtype=wp.spatial_vector, ndim=2)
  cinert: wp.array(dtype=vec10, ndim=2)
  actuator_length: wp.array(dtype=wp.float32, ndim=2)
  actuator_moment: wp.array(dtype=wp.float32, ndim=3)
  crb: wp.array(dtype=vec10, ndim=2)
  qM: wp.array(dtype=wp.float32, ndim=3)
  qLD: wp.array(dtype=wp.float32, ndim=3)
  qLDiagInv: wp.array(dtype=wp.float32, ndim=2)
  actuator_velocity: wp.array(dtype=wp.float32, ndim=2)
  cvel: wp.array(dtype=wp.spatial_vector, ndim=2)
  cdof_dot: wp.array(dtype=wp.spatial_vector, ndim=2)
  qfrc_bias: wp.array(dtype=wp.float32, ndim=2)
  qfrc_spring: wp.array(dtype=wp.float32, ndim=2)
  qfrc_damper: wp.array(dtype=wp.float32, ndim=2)
  qfrc_passive: wp.array(dtype=wp.float32, ndim=2)
  actuator_force: wp.array(dtype=wp.float32, ndim=2)
  qfrc_actuator: wp.array(dtype=wp.float32, ndim=2)
  qfrc_smooth: wp.array(dtype=wp.float32, ndim=2)
  qacc_smooth: wp.array(dtype=wp.float32, ndim=2)
  qfrc_constraint: wp.array(dtype=wp.float32, ndim=2)
  contact: Contact
  efc: Constraint
  nworld: int
  nconmax: int
  njmax: int
  rne_cacc: wp.array(dtype=wp.spatial_vector, ndim=2)
  rne_cfrc: wp.array(dtype=wp.spatial_vector, ndim=2)
  qfrc_integration: wp.array(dtype=wp.float32, ndim=2)
  qacc_integration: wp.array(dtype=wp.float32, ndim=2)
  act_vel_integration: wp.array(dtype=wp.float32, ndim=2)
  qM_integration: wp.array(dtype=wp.float32, ndim=3)
  qLD_integration: wp.array(dtype=wp.float32, ndim=3)
  qLDiagInv_integration: wp.array(dtype=wp.float32, ndim=2)

  # sweep-and-prune broadphase
  sap_geom_sort: wp.array(dtype=wp.vec4, ndim=2)
  sap_projection_lower: wp.array(dtype=wp.float32, ndim=2)
  sap_projection_upper: wp.array(dtype=wp.float32, ndim=2)
  sap_sort_index: wp.array(dtype=wp.int32, ndim=2)
  sap_range: wp.array(dtype=wp.int32, ndim=2)
  sap_cumulative_sum: wp.array(dtype=wp.int32, ndim=1)
  sap_segment_index: wp.array(dtype=wp.int32, ndim=1)

  # collision driver
  collision_pair: wp.array(dtype=wp.vec2i, ndim=1)
  collision_worldid: wp.array(dtype=wp.int32, ndim=1)
  ncollision: wp.array(dtype=wp.int32, ndim=1)

  # tendon
  ten_length: wp.array(dtype=wp.float32, ndim=2)
  ten_J: wp.array(dtype=wp.float32, ndim=3)

  # sensors
  sensordata: wp.array(dtype=wp.float32, ndim=2)<|MERGE_RESOLUTION|>--- conflicted
+++ resolved
@@ -565,9 +565,7 @@
     actuator_gear: scale length and transmitted force        (nu, 6)
     exclude_signature: body1 << 16 + body2                   (nexclude,)
     actuator_affine_bias_gain: affine bias/gain present
-<<<<<<< HEAD
     condim_max: maximum condim
-=======
     tendon_adr: address of first object in tendon's path     (ntendon,)
     tendon_num: number of objects in tendon's path           (ntendon,)
     wrap_objid: object id: geom, site, joint                 (nwrap,)
@@ -587,7 +585,6 @@
     sensor_pos_adr: addresses for position sensors           (<=nsensor,)
     sensor_vel_adr: addresses for velocity sensors           (<=nsensor,)
     sensor_acc_adr: addresses for acceleration sensors       (<=nsensor,)
->>>>>>> 66b415b1
   """
 
   nq: int
@@ -736,9 +733,7 @@
   actuator_gear: wp.array(dtype=wp.spatial_vector, ndim=1)
   exclude_signature: wp.array(dtype=wp.int32, ndim=1)
   actuator_affine_bias_gain: bool  # warp only
-<<<<<<< HEAD
   condim_max: int  # warp only
-=======
   tendon_adr: wp.array(dtype=wp.int32, ndim=1)
   tendon_num: wp.array(dtype=wp.int32, ndim=1)
   wrap_objid: wp.array(dtype=wp.int32, ndim=1)
@@ -758,7 +753,6 @@
   sensor_pos_adr: wp.array(dtype=wp.int32, ndim=1)  # warp only
   sensor_vel_adr: wp.array(dtype=wp.int32, ndim=1)  # warp only
   sensor_acc_adr: wp.array(dtype=wp.int32, ndim=1)  # warp only
->>>>>>> 66b415b1
 
 
 @wp.struct
