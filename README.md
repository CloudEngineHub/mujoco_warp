--- conflicted
+++ resolved
@@ -52,12 +52,8 @@
 | Actuator Bias     | `NONE`, `AFFINE`                   |
 | Geom              | `PLANE`, `SPHERE`, `CAPSULE`       |
 | Constraint        | `LIMIT_JOINT`, `CONTACT_PYRAMIDAL` |
-<<<<<<< HEAD
+|                   | `CONTACT_ELLIPTIC`                 |
 | Equality          | `JOINT`                            |
-=======
-|                   | `CONTACT_ELLIPTIC`                 |
-| Equality          | Not yet implemented                |
->>>>>>> 12f11243
 | Integrator        | `EULER`, `IMPLICITFAST`            |
 | Cone              | `PYRAMIDAL`, `ELLIPTIC`            |
 | Condim            | (1, 3), (1, 3)                     |
